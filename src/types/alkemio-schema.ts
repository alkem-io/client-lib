--- conflicted
+++ resolved
@@ -407,29 +407,6 @@
   updatedDate: Scalars['DateTime'];
 };
 
-<<<<<<< HEAD
-=======
-export type Aspect = {
-  /** The authorization rules for the entity */
-  authorization?: Maybe<Authorization>;
-  /** The parent Callout of the Post */
-  callout?: Maybe<Callout>;
-  /** The comments on this Post. */
-  comments: Room;
-  /** The user that created this Aspect */
-  createdBy?: Maybe<User>;
-  createdDate: Scalars['DateTime'];
-  /** The ID of the entity */
-  id: Scalars['UUID'];
-  /** A name identifier of the entity, unique within a given scope. */
-  nameID: Scalars['NameID'];
-  /** The Profile for this Card. */
-  profile: Profile;
-  /** The Post type, e.g. knowledge, idea, stakeholder persona etc. */
-  type: Scalars['String'];
-};
-
->>>>>>> 23ab77ae
 export type AssignChallengeAdminInput = {
   challengeID: Scalars['UUID'];
   userID: Scalars['UUID_NAMEID_EMAIL'];
@@ -671,11 +648,6 @@
   activity: Scalars['Float'];
   /** The authorization rules for the entity */
   authorization?: Maybe<Authorization>;
-<<<<<<< HEAD
-=======
-  /** The Canvases associated with this Callout. */
-  canvases?: Maybe<Array<Canvas>>;
->>>>>>> 23ab77ae
   /** The comments for this Callout. */
   comments?: Maybe<Room>;
   /** The user that created this Callout */
@@ -722,19 +694,11 @@
   shuffle?: InputMaybe<Scalars['Boolean']>;
 };
 
-<<<<<<< HEAD
 export type CalloutPostCreated = {
   /** The identifier for the Callout on which the post was created. */
   calloutID: Scalars['String'];
   /** The post that has been created. */
   post: Post;
-=======
-export type CalloutAspectCreated = {
-  /** The aspect that has been created. */
-  aspect: Aspect;
-  /** The identifier for the Callout on which the aspect was created. */
-  calloutID: Scalars['String'];
->>>>>>> 23ab77ae
 };
 
 export enum CalloutState {
@@ -812,9 +776,9 @@
   AllowContributorsToCreateOpportunities = 'ALLOW_CONTRIBUTORS_TO_CREATE_OPPORTUNITIES',
   AllowNonMembersReadAccess = 'ALLOW_NON_MEMBERS_READ_ACCESS',
   AllowSpaceMembersToContribute = 'ALLOW_SPACE_MEMBERS_TO_CONTRIBUTE',
-  MembershipApplyChallengeFromHubMembers = 'MEMBERSHIP_APPLY_CHALLENGE_FROM_HUB_MEMBERS',
+  MembershipApplyChallengeFromSpaceMembers = 'MEMBERSHIP_APPLY_CHALLENGE_FROM_SPACE_MEMBERS',
   MembershipFeedbackOnChallengeContext = 'MEMBERSHIP_FEEDBACK_ON_CHALLENGE_CONTEXT',
-  MembershipJoinChallengeFromHubMembers = 'MEMBERSHIP_JOIN_CHALLENGE_FROM_HUB_MEMBERS',
+  MembershipJoinChallengeFromSpaceMembers = 'MEMBERSHIP_JOIN_CHALLENGE_FROM_SPACE_MEMBERS',
 }
 
 export type ChallengeTemplate = {
@@ -1947,11 +1911,7 @@
   message: Scalars['Markdown'];
   /** Reactions on this message */
   reactions: Array<Reaction>;
-<<<<<<< HEAD
   /** The user that created this Post */
-=======
-  /** The user that created this Aspect */
->>>>>>> 23ab77ae
   sender?: Maybe<User>;
   /** The message being replied to */
   threadID?: Maybe<Scalars['String']>;
@@ -2171,13 +2131,8 @@
   joinCommunity: Community;
   /** Sends a message on the specified User`s behalf and returns the room id */
   messageUser: Scalars['String'];
-<<<<<<< HEAD
   /** Moves the specified Post to another Callout. */
   movePostToCallout: Post;
-=======
-  /** Moves the specified Aspect to another Callout. */
-  moveAspectToCallout: Aspect;
->>>>>>> 23ab77ae
   /** Removes a message. */
   removeMessageOnRoom: Scalars['MessageID'];
   /** Removes an Organization as a Lead of the specified Community. */
@@ -2643,13 +2598,8 @@
   messageData: UserSendMessageInput;
 };
 
-<<<<<<< HEAD
 export type MutationMovePostToCalloutArgs = {
   movePostData: MovePostInput;
-=======
-export type MutationMoveAspectToCalloutArgs = {
-  moveAspectData: MoveAspectInput;
->>>>>>> 23ab77ae
 };
 
 export type MutationRemoveMessageOnRoomArgs = {
@@ -3092,6 +3042,8 @@
   help: Scalars['String'];
   /** URL for the link Impact in the HomePage of the application */
   impact: Scalars['String'];
+  /** URL to a page about the collaboration tools */
+  inspiration: Scalars['String'];
   /** URL where new users can get onboarding help */
   newuser: Scalars['String'];
   /** URL for the link Opensource in the HomePage of the application */
@@ -3179,19 +3131,15 @@
   AuthorizationAnonymousReadAccess = 'AUTHORIZATION_ANONYMOUS_READ_ACCESS',
   AuthorizationOrganizationMatchDomain = 'AUTHORIZATION_ORGANIZATION_MATCH_DOMAIN',
   MembershipApplicationsFromAnyone = 'MEMBERSHIP_APPLICATIONS_FROM_ANYONE',
-  MembershipApplyChallengeFromHubMembers = 'MEMBERSHIP_APPLY_CHALLENGE_FROM_HUB_MEMBERS',
+  MembershipApplyChallengeFromSpaceMembers = 'MEMBERSHIP_APPLY_CHALLENGE_FROM_SPACE_MEMBERS',
   MembershipFeedbackOnChallengeContext = 'MEMBERSHIP_FEEDBACK_ON_CHALLENGE_CONTEXT',
-  MembershipJoinChallengeFromHubMembers = 'MEMBERSHIP_JOIN_CHALLENGE_FROM_HUB_MEMBERS',
+  MembershipJoinChallengeFromSpaceMembers = 'MEMBERSHIP_JOIN_CHALLENGE_FROM_SPACE_MEMBERS',
   MembershipJoinSpaceFromAnyone = 'MEMBERSHIP_JOIN_SPACE_FROM_ANYONE',
   MembershipJoinSpaceFromHostOrganizationMembers = 'MEMBERSHIP_JOIN_SPACE_FROM_HOST_ORGANIZATION_MEMBERS',
   NotificationApplicationReceived = 'NOTIFICATION_APPLICATION_RECEIVED',
   NotificationApplicationSubmitted = 'NOTIFICATION_APPLICATION_SUBMITTED',
   NotificationCalloutPublished = 'NOTIFICATION_CALLOUT_PUBLISHED',
-<<<<<<< HEAD
-=======
-  NotificationCanvasCreated = 'NOTIFICATION_CANVAS_CREATED',
   NotificationCommentReply = 'NOTIFICATION_COMMENT_REPLY',
->>>>>>> 23ab77ae
   NotificationCommunicationDiscussionCreated = 'NOTIFICATION_COMMUNICATION_DISCUSSION_CREATED',
   NotificationCommunicationDiscussionCreatedAdmin = 'NOTIFICATION_COMMUNICATION_DISCUSSION_CREATED_ADMIN',
   NotificationCommunicationMention = 'NOTIFICATION_COMMUNICATION_MENTION',
@@ -3292,8 +3240,6 @@
   adminCommunicationOrphanedUsage: CommunicationAdminOrphanedUsageResult;
   /** The authorization policy for the platform */
   authorization: Authorization;
-  /** A particular whiteboard, identified by the provided ID. */
-  canvas: Canvas;
   /** A specific Collaboration entity. */
   collaboration: Collaboration;
   /** A specific Community entity. */
@@ -3352,10 +3298,6 @@
   communicationData: CommunicationAdminMembershipInput;
 };
 
-export type QueryCanvasArgs = {
-  ID: Scalars['UUID'];
-};
-
 export type QueryCollaborationArgs = {
   ID: Scalars['UUID'];
 };
@@ -3697,66 +3639,6 @@
   messages: Array<Message>;
   /** The number of messages in the Room. */
   messagesCount: Scalars['Float'];
-<<<<<<< HEAD
-=======
-};
-
-export type RoomAddReactionToMessageInput = {
-  /** The reaction to the message. */
-  emoji: Scalars['Emoji'];
-  /** The message id that is being reacted to */
-  messageID: Scalars['MessageID'];
-  /** The Room to remove a message from. */
-  roomID: Scalars['UUID'];
-};
-
-export type RoomMessageReceived = {
-  /** The message that has been sent. */
-  message: Message;
-  /** The identifier for the Room on which the message was sent. */
-  roomID: Scalars['String'];
-};
-
-export type RoomRemoveMessageInput = {
-  /** The message id that should be removed */
-  messageID: Scalars['MessageID'];
-  /** The Room to remove a message from. */
-  roomID: Scalars['UUID'];
-};
-
-export type RoomRemoveReactionToMessageInput = {
-  /** The reaction that is being removed */
-  reactionID: Scalars['MessageID'];
-  /** The Room to remove a message from. */
-  roomID: Scalars['UUID'];
-};
-
-export type RoomSendMessageInput = {
-  /** The message being sent */
-  message: Scalars['String'];
-  /** The Room the message is being sent to */
-  roomID: Scalars['UUID'];
-};
-
-export type RoomSendMessageReplyInput = {
-  /** The message being sent */
-  message: Scalars['String'];
-  /** The Room the message is being sent to */
-  roomID: Scalars['UUID'];
-  /** The message starting the thread being replied to */
-  threadID: Scalars['MessageID'];
-};
-
-export type SearchInput = {
-  /** Restrict the search to only the specified Hub. Default is all Hubs. */
-  searchInHubFilter?: InputMaybe<Scalars['UUID_NAMEID']>;
-  /** Expand the search to includes Tagsets with the provided names. Max 2. */
-  tagsetNames?: InputMaybe<Array<Scalars['String']>>;
-  /** The terms to be searched for within this Hub. Max 5. */
-  terms: Array<Scalars['String']>;
-  /** Restrict the search to only the specified entity types. Values allowed: user, group, organization, Default is all. */
-  typesFilter?: InputMaybe<Array<Scalars['String']>>;
->>>>>>> 23ab77ae
 };
 
 export type RoomAddReactionToMessageInput = {
@@ -3997,13 +3879,7 @@
 export type Subscription = {
   activityCreated: ActivityCreatedSubscriptionResult;
   /** Receive new Update messages on Communities the currently authenticated User is a member of. */
-<<<<<<< HEAD
   calloutPostCreated: CalloutPostCreated;
-=======
-  calloutAspectCreated: CalloutAspectCreated;
-  /** Receive updated content of a canvas */
-  canvasContentUpdated: CanvasContentUpdated;
->>>>>>> 23ab77ae
   /** Receive new Challenges created on the Hub. */
   challengeCreated: ChallengeCreated;
   /** Receive updates on Discussions */
@@ -4014,32 +3890,18 @@
   profileVerifiedCredential: ProfileCredentialVerified;
   /** Receive new Room messages */
   roomMessageReceived: RoomMessageReceived;
-<<<<<<< HEAD
   /** Receive updated content of a whiteboard */
   whiteboardContentUpdated: WhiteboardContentUpdated;
-=======
->>>>>>> 23ab77ae
 };
 
 export type SubscriptionActivityCreatedArgs = {
   input: ActivityCreatedSubscriptionInput;
 };
 
-<<<<<<< HEAD
 export type SubscriptionCalloutPostCreatedArgs = {
   calloutID: Scalars['UUID'];
 };
 
-=======
-export type SubscriptionCalloutAspectCreatedArgs = {
-  calloutID: Scalars['UUID'];
-};
-
-export type SubscriptionCanvasContentUpdatedArgs = {
-  canvasIDs: Array<Scalars['UUID']>;
-};
-
->>>>>>> 23ab77ae
 export type SubscriptionChallengeCreatedArgs = {
   hubID: Scalars['UUID_NAMEID'];
 };
@@ -4056,13 +3918,10 @@
   roomID: Scalars['UUID'];
 };
 
-<<<<<<< HEAD
 export type SubscriptionWhiteboardContentUpdatedArgs = {
   whiteboardIDs: Array<Scalars['UUID']>;
 };
 
-=======
->>>>>>> 23ab77ae
 export type Tagset = {
   /** The authorization rules for the entity */
   authorization?: Maybe<Authorization>;
@@ -4587,11 +4446,7 @@
   NotificationApplicationReceived = 'NOTIFICATION_APPLICATION_RECEIVED',
   NotificationApplicationSubmitted = 'NOTIFICATION_APPLICATION_SUBMITTED',
   NotificationCalloutPublished = 'NOTIFICATION_CALLOUT_PUBLISHED',
-<<<<<<< HEAD
-=======
-  NotificationCanvasCreated = 'NOTIFICATION_CANVAS_CREATED',
   NotificationCommentReply = 'NOTIFICATION_COMMENT_REPLY',
->>>>>>> 23ab77ae
   NotificationCommunicationDiscussionCreated = 'NOTIFICATION_COMMUNICATION_DISCUSSION_CREATED',
   NotificationCommunicationDiscussionCreatedAdmin = 'NOTIFICATION_COMMUNICATION_DISCUSSION_CREATED_ADMIN',
   NotificationCommunicationMention = 'NOTIFICATION_COMMUNICATION_MENTION',
@@ -4894,10 +4749,6 @@
   Application: ResolverTypeWrapper<Application>;
   ApplicationEventInput: ApplicationEventInput;
   ApplicationForRoleResult: ResolverTypeWrapper<ApplicationForRoleResult>;
-<<<<<<< HEAD
-=======
-  Aspect: ResolverTypeWrapper<Aspect>;
->>>>>>> 23ab77ae
   AssignChallengeAdminInput: AssignChallengeAdminInput;
   AssignCommunityLeadOrganizationInput: AssignCommunityLeadOrganizationInput;
   AssignCommunityLeadUserInput: AssignCommunityLeadUserInput;
@@ -4931,11 +4782,7 @@
   CalendarEvent: ResolverTypeWrapper<CalendarEvent>;
   CalendarEventType: CalendarEventType;
   Callout: ResolverTypeWrapper<Callout>;
-<<<<<<< HEAD
   CalloutPostCreated: ResolverTypeWrapper<CalloutPostCreated>;
-=======
-  CalloutAspectCreated: ResolverTypeWrapper<CalloutAspectCreated>;
->>>>>>> 23ab77ae
   CalloutState: CalloutState;
   CalloutType: CalloutType;
   CalloutVisibility: CalloutVisibility;
@@ -5273,10 +5120,6 @@
   Application: Application;
   ApplicationEventInput: ApplicationEventInput;
   ApplicationForRoleResult: ApplicationForRoleResult;
-<<<<<<< HEAD
-=======
-  Aspect: Aspect;
->>>>>>> 23ab77ae
   AssignChallengeAdminInput: AssignChallengeAdminInput;
   AssignCommunityLeadOrganizationInput: AssignCommunityLeadOrganizationInput;
   AssignCommunityLeadUserInput: AssignCommunityLeadUserInput;
@@ -5305,15 +5148,7 @@
   Calendar: Calendar;
   CalendarEvent: CalendarEvent;
   Callout: Callout;
-<<<<<<< HEAD
   CalloutPostCreated: CalloutPostCreated;
-=======
-  CalloutAspectCreated: CalloutAspectCreated;
-  Canvas: Canvas;
-  CanvasCheckout: CanvasCheckout;
-  CanvasCheckoutEventInput: CanvasCheckoutEventInput;
-  CanvasContentUpdated: CanvasContentUpdated;
->>>>>>> 23ab77ae
   Challenge: Challenge;
   ChallengeCreated: ChallengeCreated;
   ChallengeEventInput: ChallengeEventInput;
@@ -5986,11 +5821,2570 @@
   __isTypeOf?: IsTypeOfResolverFn<ParentType, ContextType>;
 };
 
-<<<<<<< HEAD
-=======
-export type AspectResolvers<
-  ContextType = any,
-  ParentType extends ResolversParentTypes['Aspect'] = ResolversParentTypes['Aspect']
+export type AuthenticationConfigResolvers<
+  ContextType = any,
+  ParentType extends ResolversParentTypes['AuthenticationConfig'] = ResolversParentTypes['AuthenticationConfig']
+> = {
+  providers?: Resolver<
+    Array<ResolversTypes['AuthenticationProviderConfig']>,
+    ParentType,
+    ContextType
+  >;
+  __isTypeOf?: IsTypeOfResolverFn<ParentType, ContextType>;
+};
+
+export type AuthenticationProviderConfigResolvers<
+  ContextType = any,
+  ParentType extends ResolversParentTypes['AuthenticationProviderConfig'] = ResolversParentTypes['AuthenticationProviderConfig']
+> = {
+  config?: Resolver<
+    ResolversTypes['AuthenticationProviderConfigUnion'],
+    ParentType,
+    ContextType
+  >;
+  enabled?: Resolver<ResolversTypes['Boolean'], ParentType, ContextType>;
+  icon?: Resolver<ResolversTypes['String'], ParentType, ContextType>;
+  label?: Resolver<ResolversTypes['String'], ParentType, ContextType>;
+  name?: Resolver<ResolversTypes['String'], ParentType, ContextType>;
+  __isTypeOf?: IsTypeOfResolverFn<ParentType, ContextType>;
+};
+
+export type AuthenticationProviderConfigUnionResolvers<
+  ContextType = any,
+  ParentType extends ResolversParentTypes['AuthenticationProviderConfigUnion'] = ResolversParentTypes['AuthenticationProviderConfigUnion']
+> = {
+  __resolveType: TypeResolveFn<'OryConfig', ParentType, ContextType>;
+};
+
+export type AuthorizationResolvers<
+  ContextType = any,
+  ParentType extends ResolversParentTypes['Authorization'] = ResolversParentTypes['Authorization']
+> = {
+  anonymousReadAccess?: Resolver<
+    ResolversTypes['Boolean'],
+    ParentType,
+    ContextType
+  >;
+  credentialRules?: Resolver<
+    Maybe<Array<ResolversTypes['AuthorizationPolicyRuleCredential']>>,
+    ParentType,
+    ContextType
+  >;
+  id?: Resolver<ResolversTypes['UUID'], ParentType, ContextType>;
+  myPrivileges?: Resolver<
+    Maybe<Array<ResolversTypes['AuthorizationPrivilege']>>,
+    ParentType,
+    ContextType
+  >;
+  privilegeRules?: Resolver<
+    Maybe<Array<ResolversTypes['AuthorizationPolicyRulePrivilege']>>,
+    ParentType,
+    ContextType
+  >;
+  verifiedCredentialRules?: Resolver<
+    Maybe<Array<ResolversTypes['AuthorizationPolicyRuleVerifiedCredential']>>,
+    ParentType,
+    ContextType
+  >;
+  __isTypeOf?: IsTypeOfResolverFn<ParentType, ContextType>;
+};
+
+export type AuthorizationPolicyRuleCredentialResolvers<
+  ContextType = any,
+  ParentType extends ResolversParentTypes['AuthorizationPolicyRuleCredential'] = ResolversParentTypes['AuthorizationPolicyRuleCredential']
+> = {
+  cascade?: Resolver<ResolversTypes['Boolean'], ParentType, ContextType>;
+  criterias?: Resolver<
+    Array<ResolversTypes['CredentialDefinition']>,
+    ParentType,
+    ContextType
+  >;
+  grantedPrivileges?: Resolver<
+    Array<ResolversTypes['AuthorizationPrivilege']>,
+    ParentType,
+    ContextType
+  >;
+  name?: Resolver<Maybe<ResolversTypes['String']>, ParentType, ContextType>;
+  __isTypeOf?: IsTypeOfResolverFn<ParentType, ContextType>;
+};
+
+export type AuthorizationPolicyRulePrivilegeResolvers<
+  ContextType = any,
+  ParentType extends ResolversParentTypes['AuthorizationPolicyRulePrivilege'] = ResolversParentTypes['AuthorizationPolicyRulePrivilege']
+> = {
+  grantedPrivileges?: Resolver<
+    Array<ResolversTypes['AuthorizationPrivilege']>,
+    ParentType,
+    ContextType
+  >;
+  name?: Resolver<Maybe<ResolversTypes['String']>, ParentType, ContextType>;
+  sourcePrivilege?: Resolver<
+    ResolversTypes['AuthorizationPrivilege'],
+    ParentType,
+    ContextType
+  >;
+  __isTypeOf?: IsTypeOfResolverFn<ParentType, ContextType>;
+};
+
+export type AuthorizationPolicyRuleVerifiedCredentialResolvers<
+  ContextType = any,
+  ParentType extends ResolversParentTypes['AuthorizationPolicyRuleVerifiedCredential'] = ResolversParentTypes['AuthorizationPolicyRuleVerifiedCredential']
+> = {
+  claimRule?: Resolver<ResolversTypes['String'], ParentType, ContextType>;
+  credentialName?: Resolver<ResolversTypes['String'], ParentType, ContextType>;
+  grantedPrivileges?: Resolver<
+    Array<ResolversTypes['AuthorizationPrivilege']>,
+    ParentType,
+    ContextType
+  >;
+  __isTypeOf?: IsTypeOfResolverFn<ParentType, ContextType>;
+};
+
+export interface CidScalarConfig
+  extends GraphQLScalarTypeConfig<ResolversTypes['CID'], any> {
+  name: 'CID';
+}
+
+export type CalendarResolvers<
+  ContextType = any,
+  ParentType extends ResolversParentTypes['Calendar'] = ResolversParentTypes['Calendar']
+> = {
+  authorization?: Resolver<
+    Maybe<ResolversTypes['Authorization']>,
+    ParentType,
+    ContextType
+  >;
+  event?: Resolver<
+    Maybe<ResolversTypes['CalendarEvent']>,
+    ParentType,
+    ContextType,
+    RequireFields<CalendarEventArgs, 'ID'>
+  >;
+  events?: Resolver<
+    Maybe<Array<ResolversTypes['CalendarEvent']>>,
+    ParentType,
+    ContextType,
+    Partial<CalendarEventsArgs>
+  >;
+  id?: Resolver<ResolversTypes['UUID'], ParentType, ContextType>;
+  __isTypeOf?: IsTypeOfResolverFn<ParentType, ContextType>;
+};
+
+export type CalendarEventResolvers<
+  ContextType = any,
+  ParentType extends ResolversParentTypes['CalendarEvent'] = ResolversParentTypes['CalendarEvent']
+> = {
+  authorization?: Resolver<
+    Maybe<ResolversTypes['Authorization']>,
+    ParentType,
+    ContextType
+  >;
+  comments?: Resolver<ResolversTypes['Room'], ParentType, ContextType>;
+  createdBy?: Resolver<Maybe<ResolversTypes['User']>, ParentType, ContextType>;
+  createdDate?: Resolver<ResolversTypes['DateTime'], ParentType, ContextType>;
+  durationDays?: Resolver<
+    Maybe<ResolversTypes['Float']>,
+    ParentType,
+    ContextType
+  >;
+  durationMinutes?: Resolver<ResolversTypes['Float'], ParentType, ContextType>;
+  id?: Resolver<ResolversTypes['UUID'], ParentType, ContextType>;
+  multipleDays?: Resolver<ResolversTypes['Boolean'], ParentType, ContextType>;
+  nameID?: Resolver<ResolversTypes['NameID'], ParentType, ContextType>;
+  profile?: Resolver<ResolversTypes['Profile'], ParentType, ContextType>;
+  startDate?: Resolver<
+    Maybe<ResolversTypes['DateTime']>,
+    ParentType,
+    ContextType
+  >;
+  type?: Resolver<ResolversTypes['CalendarEventType'], ParentType, ContextType>;
+  wholeDay?: Resolver<ResolversTypes['Boolean'], ParentType, ContextType>;
+  __isTypeOf?: IsTypeOfResolverFn<ParentType, ContextType>;
+};
+
+export type CalloutResolvers<
+  ContextType = any,
+  ParentType extends ResolversParentTypes['Callout'] = ResolversParentTypes['Callout']
+> = {
+  activity?: Resolver<ResolversTypes['Float'], ParentType, ContextType>;
+  authorization?: Resolver<
+    Maybe<ResolversTypes['Authorization']>,
+    ParentType,
+    ContextType
+  >;
+  comments?: Resolver<Maybe<ResolversTypes['Room']>, ParentType, ContextType>;
+  createdBy?: Resolver<Maybe<ResolversTypes['User']>, ParentType, ContextType>;
+  group?: Resolver<Maybe<ResolversTypes['String']>, ParentType, ContextType>;
+  id?: Resolver<ResolversTypes['UUID'], ParentType, ContextType>;
+  nameID?: Resolver<ResolversTypes['NameID'], ParentType, ContextType>;
+  postTemplate?: Resolver<
+    Maybe<ResolversTypes['PostTemplate']>,
+    ParentType,
+    ContextType
+  >;
+  posts?: Resolver<
+    Maybe<Array<ResolversTypes['Post']>>,
+    ParentType,
+    ContextType,
+    Partial<CalloutPostsArgs>
+  >;
+  profile?: Resolver<ResolversTypes['Profile'], ParentType, ContextType>;
+  publishedBy?: Resolver<
+    Maybe<ResolversTypes['User']>,
+    ParentType,
+    ContextType
+  >;
+  publishedDate?: Resolver<
+    Maybe<ResolversTypes['Float']>,
+    ParentType,
+    ContextType
+  >;
+  sortOrder?: Resolver<ResolversTypes['Float'], ParentType, ContextType>;
+  state?: Resolver<ResolversTypes['CalloutState'], ParentType, ContextType>;
+  type?: Resolver<ResolversTypes['CalloutType'], ParentType, ContextType>;
+  visibility?: Resolver<
+    ResolversTypes['CalloutVisibility'],
+    ParentType,
+    ContextType
+  >;
+  whiteboardTemplate?: Resolver<
+    Maybe<ResolversTypes['WhiteboardTemplate']>,
+    ParentType,
+    ContextType
+  >;
+  whiteboards?: Resolver<
+    Maybe<Array<ResolversTypes['Whiteboard']>>,
+    ParentType,
+    ContextType,
+    Partial<CalloutWhiteboardsArgs>
+  >;
+  __isTypeOf?: IsTypeOfResolverFn<ParentType, ContextType>;
+};
+
+export type CalloutPostCreatedResolvers<
+  ContextType = any,
+  ParentType extends ResolversParentTypes['CalloutPostCreated'] = ResolversParentTypes['CalloutPostCreated']
+> = {
+  calloutID?: Resolver<ResolversTypes['String'], ParentType, ContextType>;
+  post?: Resolver<ResolversTypes['Post'], ParentType, ContextType>;
+  __isTypeOf?: IsTypeOfResolverFn<ParentType, ContextType>;
+};
+
+export type ChallengeResolvers<
+  ContextType = any,
+  ParentType extends ResolversParentTypes['Challenge'] = ResolversParentTypes['Challenge']
+> = {
+  agent?: Resolver<Maybe<ResolversTypes['Agent']>, ParentType, ContextType>;
+  authorization?: Resolver<
+    Maybe<ResolversTypes['Authorization']>,
+    ParentType,
+    ContextType
+  >;
+  challenges?: Resolver<
+    Maybe<Array<ResolversTypes['Challenge']>>,
+    ParentType,
+    ContextType
+  >;
+  collaboration?: Resolver<
+    Maybe<ResolversTypes['Collaboration']>,
+    ParentType,
+    ContextType
+  >;
+  community?: Resolver<
+    Maybe<ResolversTypes['Community']>,
+    ParentType,
+    ContextType
+  >;
+  context?: Resolver<Maybe<ResolversTypes['Context']>, ParentType, ContextType>;
+  hubID?: Resolver<ResolversTypes['String'], ParentType, ContextType>;
+  id?: Resolver<ResolversTypes['UUID'], ParentType, ContextType>;
+  lifecycle?: Resolver<
+    Maybe<ResolversTypes['Lifecycle']>,
+    ParentType,
+    ContextType
+  >;
+  metrics?: Resolver<
+    Maybe<Array<ResolversTypes['NVP']>>,
+    ParentType,
+    ContextType
+  >;
+  nameID?: Resolver<ResolversTypes['NameID'], ParentType, ContextType>;
+  opportunities?: Resolver<
+    Maybe<Array<ResolversTypes['Opportunity']>>,
+    ParentType,
+    ContextType,
+    Partial<ChallengeOpportunitiesArgs>
+  >;
+  preferences?: Resolver<
+    Array<ResolversTypes['Preference']>,
+    ParentType,
+    ContextType
+  >;
+  profile?: Resolver<ResolversTypes['Profile'], ParentType, ContextType>;
+  storageBucket?: Resolver<
+    Maybe<ResolversTypes['StorageBucket']>,
+    ParentType,
+    ContextType
+  >;
+  __isTypeOf?: IsTypeOfResolverFn<ParentType, ContextType>;
+};
+
+export type ChallengeCreatedResolvers<
+  ContextType = any,
+  ParentType extends ResolversParentTypes['ChallengeCreated'] = ResolversParentTypes['ChallengeCreated']
+> = {
+  challenge?: Resolver<ResolversTypes['Challenge'], ParentType, ContextType>;
+  hubID?: Resolver<ResolversTypes['UUID_NAMEID'], ParentType, ContextType>;
+  __isTypeOf?: IsTypeOfResolverFn<ParentType, ContextType>;
+};
+
+export type ChallengeTemplateResolvers<
+  ContextType = any,
+  ParentType extends ResolversParentTypes['ChallengeTemplate'] = ResolversParentTypes['ChallengeTemplate']
+> = {
+  feedback?: Resolver<
+    Maybe<Array<ResolversTypes['FeedbackTemplate']>>,
+    ParentType,
+    ContextType
+  >;
+  name?: Resolver<ResolversTypes['String'], ParentType, ContextType>;
+  __isTypeOf?: IsTypeOfResolverFn<ParentType, ContextType>;
+};
+
+export type CollaborationResolvers<
+  ContextType = any,
+  ParentType extends ResolversParentTypes['Collaboration'] = ResolversParentTypes['Collaboration']
+> = {
+  authorization?: Resolver<
+    Maybe<ResolversTypes['Authorization']>,
+    ParentType,
+    ContextType
+  >;
+  callouts?: Resolver<
+    Maybe<Array<ResolversTypes['Callout']>>,
+    ParentType,
+    ContextType,
+    Partial<CollaborationCalloutsArgs>
+  >;
+  id?: Resolver<ResolversTypes['UUID'], ParentType, ContextType>;
+  relations?: Resolver<
+    Maybe<Array<ResolversTypes['Relation']>>,
+    ParentType,
+    ContextType
+  >;
+  __isTypeOf?: IsTypeOfResolverFn<ParentType, ContextType>;
+};
+
+export type CommunicationResolvers<
+  ContextType = any,
+  ParentType extends ResolversParentTypes['Communication'] = ResolversParentTypes['Communication']
+> = {
+  authorization?: Resolver<
+    Maybe<ResolversTypes['Authorization']>,
+    ParentType,
+    ContextType
+  >;
+  discussion?: Resolver<
+    Maybe<ResolversTypes['Discussion']>,
+    ParentType,
+    ContextType,
+    RequireFields<CommunicationDiscussionArgs, 'ID'>
+  >;
+  discussionCategories?: Resolver<
+    Array<ResolversTypes['DiscussionCategory']>,
+    ParentType,
+    ContextType
+  >;
+  discussions?: Resolver<
+    Maybe<Array<ResolversTypes['Discussion']>>,
+    ParentType,
+    ContextType
+  >;
+  id?: Resolver<ResolversTypes['UUID'], ParentType, ContextType>;
+  updates?: Resolver<ResolversTypes['Room'], ParentType, ContextType>;
+  __isTypeOf?: IsTypeOfResolverFn<ParentType, ContextType>;
+};
+
+export type CommunicationAdminMembershipResultResolvers<
+  ContextType = any,
+  ParentType extends ResolversParentTypes['CommunicationAdminMembershipResult'] = ResolversParentTypes['CommunicationAdminMembershipResult']
+> = {
+  displayName?: Resolver<ResolversTypes['String'], ParentType, ContextType>;
+  id?: Resolver<ResolversTypes['String'], ParentType, ContextType>;
+  rooms?: Resolver<
+    Array<ResolversTypes['CommunicationAdminRoomMembershipResult']>,
+    ParentType,
+    ContextType
+  >;
+  __isTypeOf?: IsTypeOfResolverFn<ParentType, ContextType>;
+};
+
+export type CommunicationAdminOrphanedUsageResultResolvers<
+  ContextType = any,
+  ParentType extends ResolversParentTypes['CommunicationAdminOrphanedUsageResult'] = ResolversParentTypes['CommunicationAdminOrphanedUsageResult']
+> = {
+  rooms?: Resolver<
+    Array<ResolversTypes['CommunicationAdminRoomResult']>,
+    ParentType,
+    ContextType
+  >;
+  __isTypeOf?: IsTypeOfResolverFn<ParentType, ContextType>;
+};
+
+export type CommunicationAdminRoomMembershipResultResolvers<
+  ContextType = any,
+  ParentType extends ResolversParentTypes['CommunicationAdminRoomMembershipResult'] = ResolversParentTypes['CommunicationAdminRoomMembershipResult']
+> = {
+  displayName?: Resolver<ResolversTypes['String'], ParentType, ContextType>;
+  extraMembers?: Resolver<
+    Array<ResolversTypes['String']>,
+    ParentType,
+    ContextType
+  >;
+  id?: Resolver<ResolversTypes['String'], ParentType, ContextType>;
+  joinRule?: Resolver<ResolversTypes['String'], ParentType, ContextType>;
+  members?: Resolver<Array<ResolversTypes['String']>, ParentType, ContextType>;
+  missingMembers?: Resolver<
+    Array<ResolversTypes['String']>,
+    ParentType,
+    ContextType
+  >;
+  roomID?: Resolver<ResolversTypes['String'], ParentType, ContextType>;
+  __isTypeOf?: IsTypeOfResolverFn<ParentType, ContextType>;
+};
+
+export type CommunicationAdminRoomResultResolvers<
+  ContextType = any,
+  ParentType extends ResolversParentTypes['CommunicationAdminRoomResult'] = ResolversParentTypes['CommunicationAdminRoomResult']
+> = {
+  displayName?: Resolver<ResolversTypes['String'], ParentType, ContextType>;
+  id?: Resolver<ResolversTypes['String'], ParentType, ContextType>;
+  members?: Resolver<Array<ResolversTypes['String']>, ParentType, ContextType>;
+  __isTypeOf?: IsTypeOfResolverFn<ParentType, ContextType>;
+};
+
+export type CommunicationRoomResolvers<
+  ContextType = any,
+  ParentType extends ResolversParentTypes['CommunicationRoom'] = ResolversParentTypes['CommunicationRoom']
+> = {
+  displayName?: Resolver<ResolversTypes['String'], ParentType, ContextType>;
+  id?: Resolver<ResolversTypes['String'], ParentType, ContextType>;
+  messages?: Resolver<
+    Array<ResolversTypes['Message']>,
+    ParentType,
+    ContextType
+  >;
+  __isTypeOf?: IsTypeOfResolverFn<ParentType, ContextType>;
+};
+
+export type CommunityResolvers<
+  ContextType = any,
+  ParentType extends ResolversParentTypes['Community'] = ResolversParentTypes['Community']
+> = {
+  applicationForm?: Resolver<
+    Maybe<ResolversTypes['Form']>,
+    ParentType,
+    ContextType
+  >;
+  applications?: Resolver<
+    Maybe<Array<ResolversTypes['Application']>>,
+    ParentType,
+    ContextType
+  >;
+  authorization?: Resolver<
+    Maybe<ResolversTypes['Authorization']>,
+    ParentType,
+    ContextType
+  >;
+  availableLeadUsers?: Resolver<
+    Maybe<ResolversTypes['PaginatedUsers']>,
+    ParentType,
+    ContextType,
+    Partial<CommunityAvailableLeadUsersArgs>
+  >;
+  availableMemberUsers?: Resolver<
+    Maybe<ResolversTypes['PaginatedUsers']>,
+    ParentType,
+    ContextType,
+    Partial<CommunityAvailableMemberUsersArgs>
+  >;
+  communication?: Resolver<
+    Maybe<ResolversTypes['Communication']>,
+    ParentType,
+    ContextType
+  >;
+  displayName?: Resolver<ResolversTypes['String'], ParentType, ContextType>;
+  groups?: Resolver<
+    Maybe<Array<ResolversTypes['UserGroup']>>,
+    ParentType,
+    ContextType
+  >;
+  id?: Resolver<ResolversTypes['UUID'], ParentType, ContextType>;
+  invitations?: Resolver<
+    Maybe<Array<ResolversTypes['Invitation']>>,
+    ParentType,
+    ContextType
+  >;
+  leadOrganizations?: Resolver<
+    Maybe<Array<ResolversTypes['Organization']>>,
+    ParentType,
+    ContextType
+  >;
+  leadUsers?: Resolver<
+    Maybe<Array<ResolversTypes['User']>>,
+    ParentType,
+    ContextType
+  >;
+  memberOrganizations?: Resolver<
+    Maybe<Array<ResolversTypes['Organization']>>,
+    ParentType,
+    ContextType
+  >;
+  memberUsers?: Resolver<
+    Maybe<Array<ResolversTypes['User']>>,
+    ParentType,
+    ContextType,
+    Partial<CommunityMemberUsersArgs>
+  >;
+  myMembershipStatus?: Resolver<
+    Maybe<ResolversTypes['CommunityMembershipStatus']>,
+    ParentType,
+    ContextType
+  >;
+  policy?: Resolver<
+    Maybe<ResolversTypes['CommunityPolicy']>,
+    ParentType,
+    ContextType
+  >;
+  __isTypeOf?: IsTypeOfResolverFn<ParentType, ContextType>;
+};
+
+export type CommunityPolicyResolvers<
+  ContextType = any,
+  ParentType extends ResolversParentTypes['CommunityPolicy'] = ResolversParentTypes['CommunityPolicy']
+> = {
+  id?: Resolver<ResolversTypes['UUID'], ParentType, ContextType>;
+  lead?: Resolver<
+    ResolversTypes['CommunityRolePolicy'],
+    ParentType,
+    ContextType
+  >;
+  member?: Resolver<
+    ResolversTypes['CommunityRolePolicy'],
+    ParentType,
+    ContextType
+  >;
+  __isTypeOf?: IsTypeOfResolverFn<ParentType, ContextType>;
+};
+
+export type CommunityRolePolicyResolvers<
+  ContextType = any,
+  ParentType extends ResolversParentTypes['CommunityRolePolicy'] = ResolversParentTypes['CommunityRolePolicy']
+> = {
+  credential?: Resolver<
+    ResolversTypes['CredentialDefinition'],
+    ParentType,
+    ContextType
+  >;
+  maxOrg?: Resolver<ResolversTypes['Float'], ParentType, ContextType>;
+  maxUser?: Resolver<ResolversTypes['Float'], ParentType, ContextType>;
+  minOrg?: Resolver<ResolversTypes['Float'], ParentType, ContextType>;
+  minUser?: Resolver<ResolversTypes['Float'], ParentType, ContextType>;
+  parentCredentials?: Resolver<
+    Array<ResolversTypes['CredentialDefinition']>,
+    ParentType,
+    ContextType
+  >;
+  __isTypeOf?: IsTypeOfResolverFn<ParentType, ContextType>;
+};
+
+export type ConfigResolvers<
+  ContextType = any,
+  ParentType extends ResolversParentTypes['Config'] = ResolversParentTypes['Config']
+> = {
+  apm?: Resolver<ResolversTypes['APM'], ParentType, ContextType>;
+  authentication?: Resolver<
+    ResolversTypes['AuthenticationConfig'],
+    ParentType,
+    ContextType
+  >;
+  geo?: Resolver<ResolversTypes['Geo'], ParentType, ContextType>;
+  platform?: Resolver<
+    ResolversTypes['PlatformLocations'],
+    ParentType,
+    ContextType
+  >;
+  sentry?: Resolver<ResolversTypes['Sentry'], ParentType, ContextType>;
+  storage?: Resolver<ResolversTypes['StorageConfig'], ParentType, ContextType>;
+  template?: Resolver<ResolversTypes['Template'], ParentType, ContextType>;
+  __isTypeOf?: IsTypeOfResolverFn<ParentType, ContextType>;
+};
+
+export type ContextResolvers<
+  ContextType = any,
+  ParentType extends ResolversParentTypes['Context'] = ResolversParentTypes['Context']
+> = {
+  authorization?: Resolver<
+    Maybe<ResolversTypes['Authorization']>,
+    ParentType,
+    ContextType
+  >;
+  ecosystemModel?: Resolver<
+    Maybe<ResolversTypes['EcosystemModel']>,
+    ParentType,
+    ContextType
+  >;
+  id?: Resolver<ResolversTypes['UUID'], ParentType, ContextType>;
+  impact?: Resolver<Maybe<ResolversTypes['Markdown']>, ParentType, ContextType>;
+  vision?: Resolver<Maybe<ResolversTypes['Markdown']>, ParentType, ContextType>;
+  who?: Resolver<Maybe<ResolversTypes['Markdown']>, ParentType, ContextType>;
+  __isTypeOf?: IsTypeOfResolverFn<ParentType, ContextType>;
+};
+
+export type ContributorRolesResolvers<
+  ContextType = any,
+  ParentType extends ResolversParentTypes['ContributorRoles'] = ResolversParentTypes['ContributorRoles']
+> = {
+  applications?: Resolver<
+    Maybe<Array<ResolversTypes['ApplicationForRoleResult']>>,
+    ParentType,
+    ContextType
+  >;
+  hubs?: Resolver<
+    Array<ResolversTypes['RolesResultHub']>,
+    ParentType,
+    ContextType
+  >;
+  id?: Resolver<ResolversTypes['UUID'], ParentType, ContextType>;
+  invitations?: Resolver<
+    Maybe<Array<ResolversTypes['InvitationForRoleResult']>>,
+    ParentType,
+    ContextType
+  >;
+  organizations?: Resolver<
+    Array<ResolversTypes['RolesResultOrganization']>,
+    ParentType,
+    ContextType
+  >;
+  __isTypeOf?: IsTypeOfResolverFn<ParentType, ContextType>;
+};
+
+export type CredentialResolvers<
+  ContextType = any,
+  ParentType extends ResolversParentTypes['Credential'] = ResolversParentTypes['Credential']
+> = {
+  id?: Resolver<ResolversTypes['UUID'], ParentType, ContextType>;
+  resourceID?: Resolver<ResolversTypes['String'], ParentType, ContextType>;
+  type?: Resolver<
+    ResolversTypes['AuthorizationCredential'],
+    ParentType,
+    ContextType
+  >;
+  __isTypeOf?: IsTypeOfResolverFn<ParentType, ContextType>;
+};
+
+export type CredentialDefinitionResolvers<
+  ContextType = any,
+  ParentType extends ResolversParentTypes['CredentialDefinition'] = ResolversParentTypes['CredentialDefinition']
+> = {
+  resourceID?: Resolver<ResolversTypes['String'], ParentType, ContextType>;
+  type?: Resolver<ResolversTypes['String'], ParentType, ContextType>;
+  __isTypeOf?: IsTypeOfResolverFn<ParentType, ContextType>;
+};
+
+export type CredentialMetadataOutputResolvers<
+  ContextType = any,
+  ParentType extends ResolversParentTypes['CredentialMetadataOutput'] = ResolversParentTypes['CredentialMetadataOutput']
+> = {
+  context?: Resolver<ResolversTypes['String'], ParentType, ContextType>;
+  description?: Resolver<ResolversTypes['String'], ParentType, ContextType>;
+  name?: Resolver<ResolversTypes['String'], ParentType, ContextType>;
+  schema?: Resolver<ResolversTypes['String'], ParentType, ContextType>;
+  types?: Resolver<Array<ResolversTypes['String']>, ParentType, ContextType>;
+  uniqueType?: Resolver<ResolversTypes['String'], ParentType, ContextType>;
+  __isTypeOf?: IsTypeOfResolverFn<ParentType, ContextType>;
+};
+
+export interface DidScalarConfig
+  extends GraphQLScalarTypeConfig<ResolversTypes['DID'], any> {
+  name: 'DID';
+}
+
+export interface DateTimeScalarConfig
+  extends GraphQLScalarTypeConfig<ResolversTypes['DateTime'], any> {
+  name: 'DateTime';
+}
+
+export type DirectRoomResolvers<
+  ContextType = any,
+  ParentType extends ResolversParentTypes['DirectRoom'] = ResolversParentTypes['DirectRoom']
+> = {
+  displayName?: Resolver<ResolversTypes['String'], ParentType, ContextType>;
+  id?: Resolver<ResolversTypes['String'], ParentType, ContextType>;
+  messages?: Resolver<
+    Array<ResolversTypes['Message']>,
+    ParentType,
+    ContextType
+  >;
+  receiverID?: Resolver<
+    Maybe<ResolversTypes['String']>,
+    ParentType,
+    ContextType
+  >;
+  __isTypeOf?: IsTypeOfResolverFn<ParentType, ContextType>;
+};
+
+export type DiscussionResolvers<
+  ContextType = any,
+  ParentType extends ResolversParentTypes['Discussion'] = ResolversParentTypes['Discussion']
+> = {
+  authorization?: Resolver<
+    Maybe<ResolversTypes['Authorization']>,
+    ParentType,
+    ContextType
+  >;
+  category?: Resolver<
+    ResolversTypes['DiscussionCategory'],
+    ParentType,
+    ContextType
+  >;
+  comments?: Resolver<ResolversTypes['Room'], ParentType, ContextType>;
+  createdBy?: Resolver<Maybe<ResolversTypes['UUID']>, ParentType, ContextType>;
+  id?: Resolver<ResolversTypes['UUID'], ParentType, ContextType>;
+  nameID?: Resolver<ResolversTypes['NameID'], ParentType, ContextType>;
+  profile?: Resolver<ResolversTypes['Profile'], ParentType, ContextType>;
+  timestamp?: Resolver<Maybe<ResolversTypes['Float']>, ParentType, ContextType>;
+  __isTypeOf?: IsTypeOfResolverFn<ParentType, ContextType>;
+};
+
+export type DocumentResolvers<
+  ContextType = any,
+  ParentType extends ResolversParentTypes['Document'] = ResolversParentTypes['Document']
+> = {
+  anonymousReadAccess?: Resolver<
+    ResolversTypes['Boolean'],
+    ParentType,
+    ContextType
+  >;
+  authorization?: Resolver<
+    Maybe<ResolversTypes['Authorization']>,
+    ParentType,
+    ContextType
+  >;
+  createdBy?: Resolver<Maybe<ResolversTypes['User']>, ParentType, ContextType>;
+  displayName?: Resolver<ResolversTypes['String'], ParentType, ContextType>;
+  id?: Resolver<ResolversTypes['UUID'], ParentType, ContextType>;
+  mimeType?: Resolver<ResolversTypes['MimeType'], ParentType, ContextType>;
+  size?: Resolver<ResolversTypes['Float'], ParentType, ContextType>;
+  tagset?: Resolver<ResolversTypes['Tagset'], ParentType, ContextType>;
+  uploadedDate?: Resolver<ResolversTypes['DateTime'], ParentType, ContextType>;
+  __isTypeOf?: IsTypeOfResolverFn<ParentType, ContextType>;
+};
+
+export type EcosystemModelResolvers<
+  ContextType = any,
+  ParentType extends ResolversParentTypes['EcosystemModel'] = ResolversParentTypes['EcosystemModel']
+> = {
+  actorGroups?: Resolver<
+    Maybe<Array<ResolversTypes['ActorGroup']>>,
+    ParentType,
+    ContextType
+  >;
+  authorization?: Resolver<
+    Maybe<ResolversTypes['Authorization']>,
+    ParentType,
+    ContextType
+  >;
+  description?: Resolver<
+    Maybe<ResolversTypes['String']>,
+    ParentType,
+    ContextType
+  >;
+  id?: Resolver<ResolversTypes['UUID'], ParentType, ContextType>;
+  __isTypeOf?: IsTypeOfResolverFn<ParentType, ContextType>;
+};
+
+export interface EmojiScalarConfig
+  extends GraphQLScalarTypeConfig<ResolversTypes['Emoji'], any> {
+  name: 'Emoji';
+}
+
+export type FeatureFlagResolvers<
+  ContextType = any,
+  ParentType extends ResolversParentTypes['FeatureFlag'] = ResolversParentTypes['FeatureFlag']
+> = {
+  enabled?: Resolver<ResolversTypes['Boolean'], ParentType, ContextType>;
+  name?: Resolver<ResolversTypes['String'], ParentType, ContextType>;
+  __isTypeOf?: IsTypeOfResolverFn<ParentType, ContextType>;
+};
+
+export type FeedbackTemplateResolvers<
+  ContextType = any,
+  ParentType extends ResolversParentTypes['FeedbackTemplate'] = ResolversParentTypes['FeedbackTemplate']
+> = {
+  name?: Resolver<ResolversTypes['String'], ParentType, ContextType>;
+  questions?: Resolver<
+    Array<ResolversTypes['QuestionTemplate']>,
+    ParentType,
+    ContextType
+  >;
+  __isTypeOf?: IsTypeOfResolverFn<ParentType, ContextType>;
+};
+
+export type FileStorageConfigResolvers<
+  ContextType = any,
+  ParentType extends ResolversParentTypes['FileStorageConfig'] = ResolversParentTypes['FileStorageConfig']
+> = {
+  maxFileSize?: Resolver<ResolversTypes['Float'], ParentType, ContextType>;
+  mimeTypes?: Resolver<
+    Array<ResolversTypes['String']>,
+    ParentType,
+    ContextType
+  >;
+  __isTypeOf?: IsTypeOfResolverFn<ParentType, ContextType>;
+};
+
+export type FormResolvers<
+  ContextType = any,
+  ParentType extends ResolversParentTypes['Form'] = ResolversParentTypes['Form']
+> = {
+  description?: Resolver<
+    Maybe<ResolversTypes['Markdown']>,
+    ParentType,
+    ContextType
+  >;
+  id?: Resolver<ResolversTypes['UUID'], ParentType, ContextType>;
+  questions?: Resolver<
+    Array<ResolversTypes['FormQuestion']>,
+    ParentType,
+    ContextType
+  >;
+  __isTypeOf?: IsTypeOfResolverFn<ParentType, ContextType>;
+};
+
+export type FormQuestionResolvers<
+  ContextType = any,
+  ParentType extends ResolversParentTypes['FormQuestion'] = ResolversParentTypes['FormQuestion']
+> = {
+  explanation?: Resolver<ResolversTypes['String'], ParentType, ContextType>;
+  maxLength?: Resolver<ResolversTypes['Float'], ParentType, ContextType>;
+  question?: Resolver<ResolversTypes['String'], ParentType, ContextType>;
+  required?: Resolver<ResolversTypes['Boolean'], ParentType, ContextType>;
+  sortOrder?: Resolver<ResolversTypes['Float'], ParentType, ContextType>;
+  __isTypeOf?: IsTypeOfResolverFn<ParentType, ContextType>;
+};
+
+export type GeoResolvers<
+  ContextType = any,
+  ParentType extends ResolversParentTypes['Geo'] = ResolversParentTypes['Geo']
+> = {
+  endpoint?: Resolver<ResolversTypes['String'], ParentType, ContextType>;
+  __isTypeOf?: IsTypeOfResolverFn<ParentType, ContextType>;
+};
+
+export type GroupableResolvers<
+  ContextType = any,
+  ParentType extends ResolversParentTypes['Groupable'] = ResolversParentTypes['Groupable']
+> = {
+  __resolveType: TypeResolveFn<
+    'Community' | 'Organization',
+    ParentType,
+    ContextType
+  >;
+  groups?: Resolver<
+    Maybe<Array<ResolversTypes['UserGroup']>>,
+    ParentType,
+    ContextType
+  >;
+};
+
+export type HubResolvers<
+  ContextType = any,
+  ParentType extends ResolversParentTypes['Hub'] = ResolversParentTypes['Hub']
+> = {
+  agent?: Resolver<Maybe<ResolversTypes['Agent']>, ParentType, ContextType>;
+  application?: Resolver<
+    ResolversTypes['Application'],
+    ParentType,
+    ContextType,
+    RequireFields<HubApplicationArgs, 'ID'>
+  >;
+  authorization?: Resolver<
+    Maybe<ResolversTypes['Authorization']>,
+    ParentType,
+    ContextType
+  >;
+  challenge?: Resolver<
+    ResolversTypes['Challenge'],
+    ParentType,
+    ContextType,
+    RequireFields<HubChallengeArgs, 'ID'>
+  >;
+  challenges?: Resolver<
+    Maybe<Array<ResolversTypes['Challenge']>>,
+    ParentType,
+    ContextType,
+    Partial<HubChallengesArgs>
+  >;
+  collaboration?: Resolver<
+    Maybe<ResolversTypes['Collaboration']>,
+    ParentType,
+    ContextType
+  >;
+  community?: Resolver<
+    Maybe<ResolversTypes['Community']>,
+    ParentType,
+    ContextType,
+    Partial<HubCommunityArgs>
+  >;
+  context?: Resolver<Maybe<ResolversTypes['Context']>, ParentType, ContextType>;
+  group?: Resolver<
+    ResolversTypes['UserGroup'],
+    ParentType,
+    ContextType,
+    RequireFields<HubGroupArgs, 'ID'>
+  >;
+  groups?: Resolver<
+    Array<ResolversTypes['UserGroup']>,
+    ParentType,
+    ContextType
+  >;
+  host?: Resolver<
+    Maybe<ResolversTypes['Organization']>,
+    ParentType,
+    ContextType
+  >;
+  id?: Resolver<ResolversTypes['UUID'], ParentType, ContextType>;
+  metrics?: Resolver<
+    Maybe<Array<ResolversTypes['NVP']>>,
+    ParentType,
+    ContextType
+  >;
+  nameID?: Resolver<ResolversTypes['NameID'], ParentType, ContextType>;
+  opportunities?: Resolver<
+    Maybe<Array<ResolversTypes['Opportunity']>>,
+    ParentType,
+    ContextType,
+    Partial<HubOpportunitiesArgs>
+  >;
+  opportunity?: Resolver<
+    ResolversTypes['Opportunity'],
+    ParentType,
+    ContextType,
+    RequireFields<HubOpportunityArgs, 'ID'>
+  >;
+  preferences?: Resolver<
+    Maybe<Array<ResolversTypes['Preference']>>,
+    ParentType,
+    ContextType
+  >;
+  profile?: Resolver<ResolversTypes['Profile'], ParentType, ContextType>;
+  project?: Resolver<
+    ResolversTypes['Project'],
+    ParentType,
+    ContextType,
+    RequireFields<HubProjectArgs, 'ID'>
+  >;
+  projects?: Resolver<
+    Array<ResolversTypes['Project']>,
+    ParentType,
+    ContextType
+  >;
+  storageBucket?: Resolver<
+    Maybe<ResolversTypes['StorageBucket']>,
+    ParentType,
+    ContextType
+  >;
+  templates?: Resolver<
+    Maybe<ResolversTypes['TemplatesSet']>,
+    ParentType,
+    ContextType
+  >;
+  timeline?: Resolver<
+    Maybe<ResolversTypes['Timeline']>,
+    ParentType,
+    ContextType
+  >;
+  visibility?: Resolver<
+    ResolversTypes['HubVisibility'],
+    ParentType,
+    ContextType
+  >;
+  __isTypeOf?: IsTypeOfResolverFn<ParentType, ContextType>;
+};
+
+export type ISearchResultsResolvers<
+  ContextType = any,
+  ParentType extends ResolversParentTypes['ISearchResults'] = ResolversParentTypes['ISearchResults']
+> = {
+  contributionResults?: Resolver<
+    Array<ResolversTypes['SearchResult']>,
+    ParentType,
+    ContextType
+  >;
+  contributionResultsCount?: Resolver<
+    ResolversTypes['Float'],
+    ParentType,
+    ContextType
+  >;
+  contributorResults?: Resolver<
+    Array<ResolversTypes['SearchResult']>,
+    ParentType,
+    ContextType
+  >;
+  contributorResultsCount?: Resolver<
+    ResolversTypes['Float'],
+    ParentType,
+    ContextType
+  >;
+  groupResults?: Resolver<
+    Array<ResolversTypes['SearchResult']>,
+    ParentType,
+    ContextType
+  >;
+  journeyResults?: Resolver<
+    Array<ResolversTypes['SearchResult']>,
+    ParentType,
+    ContextType
+  >;
+  journeyResultsCount?: Resolver<
+    ResolversTypes['Float'],
+    ParentType,
+    ContextType
+  >;
+  __isTypeOf?: IsTypeOfResolverFn<ParentType, ContextType>;
+};
+
+export type InnovationFlowTemplateResolvers<
+  ContextType = any,
+  ParentType extends ResolversParentTypes['InnovationFlowTemplate'] = ResolversParentTypes['InnovationFlowTemplate']
+> = {
+  authorization?: Resolver<
+    Maybe<ResolversTypes['Authorization']>,
+    ParentType,
+    ContextType
+  >;
+  definition?: Resolver<
+    ResolversTypes['LifecycleDefinition'],
+    ParentType,
+    ContextType
+  >;
+  id?: Resolver<ResolversTypes['UUID'], ParentType, ContextType>;
+  profile?: Resolver<ResolversTypes['Profile'], ParentType, ContextType>;
+  type?: Resolver<
+    ResolversTypes['InnovationFlowType'],
+    ParentType,
+    ContextType
+  >;
+  __isTypeOf?: IsTypeOfResolverFn<ParentType, ContextType>;
+};
+
+export type InnovationHubResolvers<
+  ContextType = any,
+  ParentType extends ResolversParentTypes['InnovationHub'] = ResolversParentTypes['InnovationHub']
+> = {
+  authorization?: Resolver<
+    Maybe<ResolversTypes['Authorization']>,
+    ParentType,
+    ContextType
+  >;
+  hubListFilter?: Resolver<
+    Maybe<Array<ResolversTypes['Hub']>>,
+    ParentType,
+    ContextType
+  >;
+  hubVisibilityFilter?: Resolver<
+    Maybe<ResolversTypes['HubVisibility']>,
+    ParentType,
+    ContextType
+  >;
+  id?: Resolver<ResolversTypes['UUID'], ParentType, ContextType>;
+  nameID?: Resolver<ResolversTypes['NameID'], ParentType, ContextType>;
+  profile?: Resolver<ResolversTypes['Profile'], ParentType, ContextType>;
+  subdomain?: Resolver<ResolversTypes['String'], ParentType, ContextType>;
+  type?: Resolver<ResolversTypes['InnovationHubType'], ParentType, ContextType>;
+  __isTypeOf?: IsTypeOfResolverFn<ParentType, ContextType>;
+};
+
+export type InnovationPackResolvers<
+  ContextType = any,
+  ParentType extends ResolversParentTypes['InnovationPack'] = ResolversParentTypes['InnovationPack']
+> = {
+  authorization?: Resolver<
+    Maybe<ResolversTypes['Authorization']>,
+    ParentType,
+    ContextType
+  >;
+  id?: Resolver<ResolversTypes['UUID'], ParentType, ContextType>;
+  nameID?: Resolver<ResolversTypes['NameID'], ParentType, ContextType>;
+  profile?: Resolver<ResolversTypes['Profile'], ParentType, ContextType>;
+  provider?: Resolver<
+    Maybe<ResolversTypes['Organization']>,
+    ParentType,
+    ContextType
+  >;
+  templates?: Resolver<
+    Maybe<ResolversTypes['TemplatesSet']>,
+    ParentType,
+    ContextType
+  >;
+  __isTypeOf?: IsTypeOfResolverFn<ParentType, ContextType>;
+};
+
+export type InvitationResolvers<
+  ContextType = any,
+  ParentType extends ResolversParentTypes['Invitation'] = ResolversParentTypes['Invitation']
+> = {
+  authorization?: Resolver<
+    Maybe<ResolversTypes['Authorization']>,
+    ParentType,
+    ContextType
+  >;
+  createdBy?: Resolver<ResolversTypes['User'], ParentType, ContextType>;
+  createdDate?: Resolver<ResolversTypes['DateTime'], ParentType, ContextType>;
+  id?: Resolver<ResolversTypes['UUID'], ParentType, ContextType>;
+  lifecycle?: Resolver<ResolversTypes['Lifecycle'], ParentType, ContextType>;
+  updatedDate?: Resolver<ResolversTypes['DateTime'], ParentType, ContextType>;
+  user?: Resolver<ResolversTypes['User'], ParentType, ContextType>;
+  __isTypeOf?: IsTypeOfResolverFn<ParentType, ContextType>;
+};
+
+export type InvitationForRoleResultResolvers<
+  ContextType = any,
+  ParentType extends ResolversParentTypes['InvitationForRoleResult'] = ResolversParentTypes['InvitationForRoleResult']
+> = {
+  challengeID?: Resolver<
+    Maybe<ResolversTypes['UUID']>,
+    ParentType,
+    ContextType
+  >;
+  communityID?: Resolver<ResolversTypes['UUID'], ParentType, ContextType>;
+  createdDate?: Resolver<ResolversTypes['DateTime'], ParentType, ContextType>;
+  displayName?: Resolver<ResolversTypes['String'], ParentType, ContextType>;
+  hubID?: Resolver<ResolversTypes['UUID'], ParentType, ContextType>;
+  id?: Resolver<ResolversTypes['UUID'], ParentType, ContextType>;
+  opportunityID?: Resolver<
+    Maybe<ResolversTypes['UUID']>,
+    ParentType,
+    ContextType
+  >;
+  state?: Resolver<ResolversTypes['String'], ParentType, ContextType>;
+  updatedDate?: Resolver<ResolversTypes['DateTime'], ParentType, ContextType>;
+  __isTypeOf?: IsTypeOfResolverFn<ParentType, ContextType>;
+};
+
+export interface JsonScalarConfig
+  extends GraphQLScalarTypeConfig<ResolversTypes['JSON'], any> {
+  name: 'JSON';
+}
+
+export type LibraryResolvers<
+  ContextType = any,
+  ParentType extends ResolversParentTypes['Library'] = ResolversParentTypes['Library']
+> = {
+  authorization?: Resolver<
+    Maybe<ResolversTypes['Authorization']>,
+    ParentType,
+    ContextType
+  >;
+  id?: Resolver<ResolversTypes['UUID'], ParentType, ContextType>;
+  innovationPack?: Resolver<
+    Maybe<ResolversTypes['InnovationPack']>,
+    ParentType,
+    ContextType,
+    RequireFields<LibraryInnovationPackArgs, 'ID'>
+  >;
+  innovationPacks?: Resolver<
+    Array<ResolversTypes['InnovationPack']>,
+    ParentType,
+    ContextType
+  >;
+  storageBucket?: Resolver<
+    Maybe<ResolversTypes['StorageBucket']>,
+    ParentType,
+    ContextType
+  >;
+  __isTypeOf?: IsTypeOfResolverFn<ParentType, ContextType>;
+};
+
+export type LifecycleResolvers<
+  ContextType = any,
+  ParentType extends ResolversParentTypes['Lifecycle'] = ResolversParentTypes['Lifecycle']
+> = {
+  id?: Resolver<ResolversTypes['UUID'], ParentType, ContextType>;
+  machineDef?: Resolver<
+    ResolversTypes['LifecycleDefinition'],
+    ParentType,
+    ContextType
+  >;
+  nextEvents?: Resolver<
+    Maybe<Array<ResolversTypes['String']>>,
+    ParentType,
+    ContextType
+  >;
+  state?: Resolver<Maybe<ResolversTypes['String']>, ParentType, ContextType>;
+  stateIsFinal?: Resolver<ResolversTypes['Boolean'], ParentType, ContextType>;
+  templateName?: Resolver<
+    Maybe<ResolversTypes['String']>,
+    ParentType,
+    ContextType
+  >;
+  __isTypeOf?: IsTypeOfResolverFn<ParentType, ContextType>;
+};
+
+export interface LifecycleDefinitionScalarConfig
+  extends GraphQLScalarTypeConfig<ResolversTypes['LifecycleDefinition'], any> {
+  name: 'LifecycleDefinition';
+}
+
+export type LocationResolvers<
+  ContextType = any,
+  ParentType extends ResolversParentTypes['Location'] = ResolversParentTypes['Location']
+> = {
+  addressLine1?: Resolver<ResolversTypes['String'], ParentType, ContextType>;
+  addressLine2?: Resolver<ResolversTypes['String'], ParentType, ContextType>;
+  city?: Resolver<ResolversTypes['String'], ParentType, ContextType>;
+  country?: Resolver<ResolversTypes['String'], ParentType, ContextType>;
+  id?: Resolver<ResolversTypes['UUID'], ParentType, ContextType>;
+  postalCode?: Resolver<ResolversTypes['String'], ParentType, ContextType>;
+  stateOrProvince?: Resolver<ResolversTypes['String'], ParentType, ContextType>;
+  __isTypeOf?: IsTypeOfResolverFn<ParentType, ContextType>;
+};
+
+export interface MarkdownScalarConfig
+  extends GraphQLScalarTypeConfig<ResolversTypes['Markdown'], any> {
+  name: 'Markdown';
+}
+
+export type MessageResolvers<
+  ContextType = any,
+  ParentType extends ResolversParentTypes['Message'] = ResolversParentTypes['Message']
+> = {
+  id?: Resolver<ResolversTypes['MessageID'], ParentType, ContextType>;
+  message?: Resolver<ResolversTypes['Markdown'], ParentType, ContextType>;
+  reactions?: Resolver<
+    Array<ResolversTypes['Reaction']>,
+    ParentType,
+    ContextType
+  >;
+  sender?: Resolver<Maybe<ResolversTypes['User']>, ParentType, ContextType>;
+  threadID?: Resolver<Maybe<ResolversTypes['String']>, ParentType, ContextType>;
+  timestamp?: Resolver<ResolversTypes['Float'], ParentType, ContextType>;
+  __isTypeOf?: IsTypeOfResolverFn<ParentType, ContextType>;
+};
+
+export interface MessageIdScalarConfig
+  extends GraphQLScalarTypeConfig<ResolversTypes['MessageID'], any> {
+  name: 'MessageID';
+}
+
+export type MetadataResolvers<
+  ContextType = any,
+  ParentType extends ResolversParentTypes['Metadata'] = ResolversParentTypes['Metadata']
+> = {
+  metrics?: Resolver<Array<ResolversTypes['NVP']>, ParentType, ContextType>;
+  services?: Resolver<
+    Array<ResolversTypes['ServiceMetadata']>,
+    ParentType,
+    ContextType
+  >;
+  __isTypeOf?: IsTypeOfResolverFn<ParentType, ContextType>;
+};
+
+export type MutationResolvers<
+  ContextType = any,
+  ParentType extends ResolversParentTypes['Mutation'] = ResolversParentTypes['Mutation']
+> = {
+  addReactionToMessageInRoom?: Resolver<
+    ResolversTypes['Reaction'],
+    ParentType,
+    ContextType,
+    RequireFields<MutationAddReactionToMessageInRoomArgs, 'reactionData'>
+  >;
+  adminCommunicationEnsureAccessToCommunications?: Resolver<
+    ResolversTypes['Boolean'],
+    ParentType,
+    ContextType,
+    RequireFields<
+      MutationAdminCommunicationEnsureAccessToCommunicationsArgs,
+      'communicationData'
+    >
+  >;
+  adminCommunicationRemoveOrphanedRoom?: Resolver<
+    ResolversTypes['Boolean'],
+    ParentType,
+    ContextType,
+    RequireFields<
+      MutationAdminCommunicationRemoveOrphanedRoomArgs,
+      'orphanedRoomData'
+    >
+  >;
+  adminCommunicationUpdateRoomsJoinRule?: Resolver<
+    ResolversTypes['Boolean'],
+    ParentType,
+    ContextType,
+    RequireFields<
+      MutationAdminCommunicationUpdateRoomsJoinRuleArgs,
+      'changeRoomAccessData'
+    >
+  >;
+  adminStorageMigrateIpfsUrls?: Resolver<
+    ResolversTypes['Boolean'],
+    ParentType,
+    ContextType
+  >;
+  applyForCommunityMembership?: Resolver<
+    ResolversTypes['Application'],
+    ParentType,
+    ContextType,
+    RequireFields<MutationApplyForCommunityMembershipArgs, 'applicationData'>
+  >;
+  assignOrganizationAsCommunityLead?: Resolver<
+    ResolversTypes['Community'],
+    ParentType,
+    ContextType,
+    RequireFields<
+      MutationAssignOrganizationAsCommunityLeadArgs,
+      'leadershipData'
+    >
+  >;
+  assignOrganizationAsCommunityMember?: Resolver<
+    ResolversTypes['Community'],
+    ParentType,
+    ContextType,
+    RequireFields<
+      MutationAssignOrganizationAsCommunityMemberArgs,
+      'membershipData'
+    >
+  >;
+  assignUserAsChallengeAdmin?: Resolver<
+    ResolversTypes['User'],
+    ParentType,
+    ContextType,
+    RequireFields<MutationAssignUserAsChallengeAdminArgs, 'membershipData'>
+  >;
+  assignUserAsCommunityLead?: Resolver<
+    ResolversTypes['Community'],
+    ParentType,
+    ContextType,
+    RequireFields<MutationAssignUserAsCommunityLeadArgs, 'leadershipData'>
+  >;
+  assignUserAsCommunityMember?: Resolver<
+    ResolversTypes['Community'],
+    ParentType,
+    ContextType,
+    RequireFields<MutationAssignUserAsCommunityMemberArgs, 'membershipData'>
+  >;
+  assignUserAsGlobalAdmin?: Resolver<
+    ResolversTypes['User'],
+    ParentType,
+    ContextType,
+    RequireFields<MutationAssignUserAsGlobalAdminArgs, 'membershipData'>
+  >;
+  assignUserAsGlobalCommunityAdmin?: Resolver<
+    ResolversTypes['User'],
+    ParentType,
+    ContextType,
+    RequireFields<
+      MutationAssignUserAsGlobalCommunityAdminArgs,
+      'membershipData'
+    >
+  >;
+  assignUserAsGlobalHubsAdmin?: Resolver<
+    ResolversTypes['User'],
+    ParentType,
+    ContextType,
+    RequireFields<MutationAssignUserAsGlobalHubsAdminArgs, 'membershipData'>
+  >;
+  assignUserAsHubAdmin?: Resolver<
+    ResolversTypes['User'],
+    ParentType,
+    ContextType,
+    RequireFields<MutationAssignUserAsHubAdminArgs, 'membershipData'>
+  >;
+  assignUserAsOpportunityAdmin?: Resolver<
+    ResolversTypes['User'],
+    ParentType,
+    ContextType,
+    RequireFields<MutationAssignUserAsOpportunityAdminArgs, 'membershipData'>
+  >;
+  assignUserAsOrganizationAdmin?: Resolver<
+    ResolversTypes['User'],
+    ParentType,
+    ContextType,
+    RequireFields<MutationAssignUserAsOrganizationAdminArgs, 'membershipData'>
+  >;
+  assignUserAsOrganizationOwner?: Resolver<
+    ResolversTypes['User'],
+    ParentType,
+    ContextType,
+    RequireFields<MutationAssignUserAsOrganizationOwnerArgs, 'membershipData'>
+  >;
+  assignUserToGroup?: Resolver<
+    ResolversTypes['UserGroup'],
+    ParentType,
+    ContextType,
+    RequireFields<MutationAssignUserToGroupArgs, 'membershipData'>
+  >;
+  assignUserToOrganization?: Resolver<
+    ResolversTypes['Organization'],
+    ParentType,
+    ContextType,
+    RequireFields<MutationAssignUserToOrganizationArgs, 'membershipData'>
+  >;
+  authorizationPolicyResetAll?: Resolver<
+    ResolversTypes['Boolean'],
+    ParentType,
+    ContextType
+  >;
+  authorizationPolicyResetOnHub?: Resolver<
+    ResolversTypes['Hub'],
+    ParentType,
+    ContextType,
+    RequireFields<
+      MutationAuthorizationPolicyResetOnHubArgs,
+      'authorizationResetData'
+    >
+  >;
+  authorizationPolicyResetOnOrganization?: Resolver<
+    ResolversTypes['Organization'],
+    ParentType,
+    ContextType,
+    RequireFields<
+      MutationAuthorizationPolicyResetOnOrganizationArgs,
+      'authorizationResetData'
+    >
+  >;
+  authorizationPolicyResetOnPlatform?: Resolver<
+    ResolversTypes['Platform'],
+    ParentType,
+    ContextType
+  >;
+  authorizationPolicyResetOnUser?: Resolver<
+    ResolversTypes['User'],
+    ParentType,
+    ContextType,
+    RequireFields<
+      MutationAuthorizationPolicyResetOnUserArgs,
+      'authorizationResetData'
+    >
+  >;
+  beginAlkemioUserVerifiedCredentialOfferInteraction?: Resolver<
+    ResolversTypes['AgentBeginVerifiedCredentialOfferOutput'],
+    ParentType,
+    ContextType
+  >;
+  beginCommunityMemberVerifiedCredentialOfferInteraction?: Resolver<
+    ResolversTypes['AgentBeginVerifiedCredentialOfferOutput'],
+    ParentType,
+    ContextType,
+    RequireFields<
+      MutationBeginCommunityMemberVerifiedCredentialOfferInteractionArgs,
+      'communityID'
+    >
+  >;
+  beginVerifiedCredentialRequestInteraction?: Resolver<
+    ResolversTypes['AgentBeginVerifiedCredentialRequestOutput'],
+    ParentType,
+    ContextType,
+    RequireFields<
+      MutationBeginVerifiedCredentialRequestInteractionArgs,
+      'types'
+    >
+  >;
+  convertChallengeToHub?: Resolver<
+    ResolversTypes['Hub'],
+    ParentType,
+    ContextType,
+    RequireFields<MutationConvertChallengeToHubArgs, 'convertData'>
+  >;
+  convertOpportunityToChallenge?: Resolver<
+    ResolversTypes['Challenge'],
+    ParentType,
+    ContextType,
+    RequireFields<MutationConvertOpportunityToChallengeArgs, 'convertData'>
+  >;
+  createActor?: Resolver<
+    ResolversTypes['Actor'],
+    ParentType,
+    ContextType,
+    RequireFields<MutationCreateActorArgs, 'actorData'>
+  >;
+  createActorGroup?: Resolver<
+    ResolversTypes['ActorGroup'],
+    ParentType,
+    ContextType,
+    RequireFields<MutationCreateActorGroupArgs, 'actorGroupData'>
+  >;
+  createCalloutOnCollaboration?: Resolver<
+    ResolversTypes['Callout'],
+    ParentType,
+    ContextType,
+    RequireFields<MutationCreateCalloutOnCollaborationArgs, 'calloutData'>
+  >;
+  createChallenge?: Resolver<
+    ResolversTypes['Challenge'],
+    ParentType,
+    ContextType,
+    RequireFields<MutationCreateChallengeArgs, 'challengeData'>
+  >;
+  createChildChallenge?: Resolver<
+    ResolversTypes['Challenge'],
+    ParentType,
+    ContextType,
+    RequireFields<MutationCreateChildChallengeArgs, 'challengeData'>
+  >;
+  createDiscussion?: Resolver<
+    ResolversTypes['Discussion'],
+    ParentType,
+    ContextType,
+    RequireFields<MutationCreateDiscussionArgs, 'createData'>
+  >;
+  createEventOnCalendar?: Resolver<
+    ResolversTypes['CalendarEvent'],
+    ParentType,
+    ContextType,
+    RequireFields<MutationCreateEventOnCalendarArgs, 'eventData'>
+  >;
+  createFeedbackOnCommunityContext?: Resolver<
+    ResolversTypes['Boolean'],
+    ParentType,
+    ContextType,
+    RequireFields<MutationCreateFeedbackOnCommunityContextArgs, 'feedbackData'>
+  >;
+  createGroupOnCommunity?: Resolver<
+    ResolversTypes['UserGroup'],
+    ParentType,
+    ContextType,
+    RequireFields<MutationCreateGroupOnCommunityArgs, 'groupData'>
+  >;
+  createGroupOnOrganization?: Resolver<
+    ResolversTypes['UserGroup'],
+    ParentType,
+    ContextType,
+    RequireFields<MutationCreateGroupOnOrganizationArgs, 'groupData'>
+  >;
+  createHub?: Resolver<
+    ResolversTypes['Hub'],
+    ParentType,
+    ContextType,
+    RequireFields<MutationCreateHubArgs, 'hubData'>
+  >;
+  createInnovationFlowTemplate?: Resolver<
+    ResolversTypes['InnovationFlowTemplate'],
+    ParentType,
+    ContextType,
+    RequireFields<
+      MutationCreateInnovationFlowTemplateArgs,
+      'innovationFlowTemplateInput'
+    >
+  >;
+  createInnovationHub?: Resolver<
+    ResolversTypes['InnovationHub'],
+    ParentType,
+    ContextType,
+    RequireFields<MutationCreateInnovationHubArgs, 'createData'>
+  >;
+  createInnovationPackOnLibrary?: Resolver<
+    ResolversTypes['InnovationPack'],
+    ParentType,
+    ContextType,
+    RequireFields<MutationCreateInnovationPackOnLibraryArgs, 'packData'>
+  >;
+  createOpportunity?: Resolver<
+    ResolversTypes['Opportunity'],
+    ParentType,
+    ContextType,
+    RequireFields<MutationCreateOpportunityArgs, 'opportunityData'>
+  >;
+  createOrganization?: Resolver<
+    ResolversTypes['Organization'],
+    ParentType,
+    ContextType,
+    RequireFields<MutationCreateOrganizationArgs, 'organizationData'>
+  >;
+  createPostOnCallout?: Resolver<
+    ResolversTypes['Post'],
+    ParentType,
+    ContextType,
+    RequireFields<MutationCreatePostOnCalloutArgs, 'postData'>
+  >;
+  createPostTemplate?: Resolver<
+    ResolversTypes['PostTemplate'],
+    ParentType,
+    ContextType,
+    RequireFields<MutationCreatePostTemplateArgs, 'postTemplateInput'>
+  >;
+  createProject?: Resolver<
+    ResolversTypes['Project'],
+    ParentType,
+    ContextType,
+    RequireFields<MutationCreateProjectArgs, 'projectData'>
+  >;
+  createReferenceOnProfile?: Resolver<
+    ResolversTypes['Reference'],
+    ParentType,
+    ContextType,
+    RequireFields<MutationCreateReferenceOnProfileArgs, 'referenceInput'>
+  >;
+  createRelationOnCollaboration?: Resolver<
+    ResolversTypes['Relation'],
+    ParentType,
+    ContextType,
+    RequireFields<MutationCreateRelationOnCollaborationArgs, 'relationData'>
+  >;
+  createTagsetOnProfile?: Resolver<
+    ResolversTypes['Tagset'],
+    ParentType,
+    ContextType,
+    RequireFields<MutationCreateTagsetOnProfileArgs, 'tagsetData'>
+  >;
+  createUser?: Resolver<
+    ResolversTypes['User'],
+    ParentType,
+    ContextType,
+    RequireFields<MutationCreateUserArgs, 'userData'>
+  >;
+  createUserNewRegistration?: Resolver<
+    ResolversTypes['User'],
+    ParentType,
+    ContextType
+  >;
+  createWhiteboardOnCallout?: Resolver<
+    ResolversTypes['Whiteboard'],
+    ParentType,
+    ContextType,
+    RequireFields<MutationCreateWhiteboardOnCalloutArgs, 'whiteboardData'>
+  >;
+  createWhiteboardTemplate?: Resolver<
+    ResolversTypes['WhiteboardTemplate'],
+    ParentType,
+    ContextType,
+    RequireFields<
+      MutationCreateWhiteboardTemplateArgs,
+      'whiteboardTemplateInput'
+    >
+  >;
+  deleteActor?: Resolver<
+    ResolversTypes['Actor'],
+    ParentType,
+    ContextType,
+    RequireFields<MutationDeleteActorArgs, 'deleteData'>
+  >;
+  deleteActorGroup?: Resolver<
+    ResolversTypes['ActorGroup'],
+    ParentType,
+    ContextType,
+    RequireFields<MutationDeleteActorGroupArgs, 'deleteData'>
+  >;
+  deleteCalendarEvent?: Resolver<
+    ResolversTypes['CalendarEvent'],
+    ParentType,
+    ContextType,
+    RequireFields<MutationDeleteCalendarEventArgs, 'deleteData'>
+  >;
+  deleteCallout?: Resolver<
+    ResolversTypes['Callout'],
+    ParentType,
+    ContextType,
+    RequireFields<MutationDeleteCalloutArgs, 'deleteData'>
+  >;
+  deleteChallenge?: Resolver<
+    ResolversTypes['Challenge'],
+    ParentType,
+    ContextType,
+    RequireFields<MutationDeleteChallengeArgs, 'deleteData'>
+  >;
+  deleteCollaboration?: Resolver<
+    ResolversTypes['Collaboration'],
+    ParentType,
+    ContextType,
+    RequireFields<MutationDeleteCollaborationArgs, 'deleteData'>
+  >;
+  deleteDiscussion?: Resolver<
+    ResolversTypes['Discussion'],
+    ParentType,
+    ContextType,
+    RequireFields<MutationDeleteDiscussionArgs, 'deleteData'>
+  >;
+  deleteDocument?: Resolver<
+    ResolversTypes['Document'],
+    ParentType,
+    ContextType,
+    RequireFields<MutationDeleteDocumentArgs, 'deleteData'>
+  >;
+  deleteHub?: Resolver<
+    ResolversTypes['Hub'],
+    ParentType,
+    ContextType,
+    RequireFields<MutationDeleteHubArgs, 'deleteData'>
+  >;
+  deleteInnovationFlowTemplate?: Resolver<
+    ResolversTypes['InnovationFlowTemplate'],
+    ParentType,
+    ContextType,
+    RequireFields<MutationDeleteInnovationFlowTemplateArgs, 'deleteData'>
+  >;
+  deleteInnovationHub?: Resolver<
+    ResolversTypes['InnovationHub'],
+    ParentType,
+    ContextType,
+    RequireFields<MutationDeleteInnovationHubArgs, 'deleteData'>
+  >;
+  deleteInnovationPack?: Resolver<
+    ResolversTypes['InnovationPack'],
+    ParentType,
+    ContextType,
+    RequireFields<MutationDeleteInnovationPackArgs, 'deleteData'>
+  >;
+  deleteInvitation?: Resolver<
+    ResolversTypes['Invitation'],
+    ParentType,
+    ContextType,
+    RequireFields<MutationDeleteInvitationArgs, 'deleteData'>
+  >;
+  deleteOpportunity?: Resolver<
+    ResolversTypes['Opportunity'],
+    ParentType,
+    ContextType,
+    RequireFields<MutationDeleteOpportunityArgs, 'deleteData'>
+  >;
+  deleteOrganization?: Resolver<
+    ResolversTypes['Organization'],
+    ParentType,
+    ContextType,
+    RequireFields<MutationDeleteOrganizationArgs, 'deleteData'>
+  >;
+  deletePost?: Resolver<
+    ResolversTypes['Post'],
+    ParentType,
+    ContextType,
+    RequireFields<MutationDeletePostArgs, 'deleteData'>
+  >;
+  deletePostTemplate?: Resolver<
+    ResolversTypes['PostTemplate'],
+    ParentType,
+    ContextType,
+    RequireFields<MutationDeletePostTemplateArgs, 'deleteData'>
+  >;
+  deleteProject?: Resolver<
+    ResolversTypes['Project'],
+    ParentType,
+    ContextType,
+    RequireFields<MutationDeleteProjectArgs, 'deleteData'>
+  >;
+  deleteReference?: Resolver<
+    ResolversTypes['Reference'],
+    ParentType,
+    ContextType,
+    RequireFields<MutationDeleteReferenceArgs, 'deleteData'>
+  >;
+  deleteRelation?: Resolver<
+    ResolversTypes['Relation'],
+    ParentType,
+    ContextType,
+    RequireFields<MutationDeleteRelationArgs, 'deleteData'>
+  >;
+  deleteUser?: Resolver<
+    ResolversTypes['User'],
+    ParentType,
+    ContextType,
+    RequireFields<MutationDeleteUserArgs, 'deleteData'>
+  >;
+  deleteUserApplication?: Resolver<
+    ResolversTypes['Application'],
+    ParentType,
+    ContextType,
+    RequireFields<MutationDeleteUserApplicationArgs, 'deleteData'>
+  >;
+  deleteUserGroup?: Resolver<
+    ResolversTypes['UserGroup'],
+    ParentType,
+    ContextType,
+    RequireFields<MutationDeleteUserGroupArgs, 'deleteData'>
+  >;
+  deleteWhiteboard?: Resolver<
+    ResolversTypes['Whiteboard'],
+    ParentType,
+    ContextType,
+    RequireFields<MutationDeleteWhiteboardArgs, 'whiteboardData'>
+  >;
+  deleteWhiteboardTemplate?: Resolver<
+    ResolversTypes['WhiteboardTemplate'],
+    ParentType,
+    ContextType,
+    RequireFields<MutationDeleteWhiteboardTemplateArgs, 'deleteData'>
+  >;
+  eventOnApplication?: Resolver<
+    ResolversTypes['Application'],
+    ParentType,
+    ContextType,
+    RequireFields<MutationEventOnApplicationArgs, 'applicationEventData'>
+  >;
+  eventOnChallenge?: Resolver<
+    ResolversTypes['Challenge'],
+    ParentType,
+    ContextType,
+    RequireFields<MutationEventOnChallengeArgs, 'challengeEventData'>
+  >;
+  eventOnCommunityInvitation?: Resolver<
+    ResolversTypes['Application'],
+    ParentType,
+    ContextType,
+    RequireFields<MutationEventOnCommunityInvitationArgs, 'invitationEventData'>
+  >;
+  eventOnOpportunity?: Resolver<
+    ResolversTypes['Opportunity'],
+    ParentType,
+    ContextType,
+    RequireFields<MutationEventOnOpportunityArgs, 'opportunityEventData'>
+  >;
+  eventOnOrganizationVerification?: Resolver<
+    ResolversTypes['OrganizationVerification'],
+    ParentType,
+    ContextType,
+    RequireFields<
+      MutationEventOnOrganizationVerificationArgs,
+      'organizationVerificationEventData'
+    >
+  >;
+  eventOnProject?: Resolver<
+    ResolversTypes['Project'],
+    ParentType,
+    ContextType,
+    RequireFields<MutationEventOnProjectArgs, 'projectEventData'>
+  >;
+  eventOnWhiteboardCheckout?: Resolver<
+    ResolversTypes['WhiteboardCheckout'],
+    ParentType,
+    ContextType,
+    RequireFields<
+      MutationEventOnWhiteboardCheckoutArgs,
+      'whiteboardCheckoutEventData'
+    >
+  >;
+  grantCredentialToUser?: Resolver<
+    ResolversTypes['User'],
+    ParentType,
+    ContextType,
+    RequireFields<MutationGrantCredentialToUserArgs, 'grantCredentialData'>
+  >;
+  inviteExistingUserForCommunityMembership?: Resolver<
+    ResolversTypes['Invitation'],
+    ParentType,
+    ContextType,
+    RequireFields<
+      MutationInviteExistingUserForCommunityMembershipArgs,
+      'invitationData'
+    >
+  >;
+  joinCommunity?: Resolver<
+    ResolversTypes['Community'],
+    ParentType,
+    ContextType,
+    RequireFields<MutationJoinCommunityArgs, 'joinCommunityData'>
+  >;
+  messageUser?: Resolver<
+    ResolversTypes['String'],
+    ParentType,
+    ContextType,
+    RequireFields<MutationMessageUserArgs, 'messageData'>
+  >;
+  movePostToCallout?: Resolver<
+    ResolversTypes['Post'],
+    ParentType,
+    ContextType,
+    RequireFields<MutationMovePostToCalloutArgs, 'movePostData'>
+  >;
+  removeMessageOnRoom?: Resolver<
+    ResolversTypes['MessageID'],
+    ParentType,
+    ContextType,
+    RequireFields<MutationRemoveMessageOnRoomArgs, 'messageData'>
+  >;
+  removeOrganizationAsCommunityLead?: Resolver<
+    ResolversTypes['Community'],
+    ParentType,
+    ContextType,
+    RequireFields<
+      MutationRemoveOrganizationAsCommunityLeadArgs,
+      'leadershipData'
+    >
+  >;
+  removeOrganizationAsCommunityMember?: Resolver<
+    ResolversTypes['Community'],
+    ParentType,
+    ContextType,
+    RequireFields<
+      MutationRemoveOrganizationAsCommunityMemberArgs,
+      'membershipData'
+    >
+  >;
+  removeReactionToMessageInRoom?: Resolver<
+    ResolversTypes['Boolean'],
+    ParentType,
+    ContextType,
+    RequireFields<MutationRemoveReactionToMessageInRoomArgs, 'reactionData'>
+  >;
+  removeUserAsChallengeAdmin?: Resolver<
+    ResolversTypes['User'],
+    ParentType,
+    ContextType,
+    RequireFields<MutationRemoveUserAsChallengeAdminArgs, 'membershipData'>
+  >;
+  removeUserAsCommunityLead?: Resolver<
+    ResolversTypes['Community'],
+    ParentType,
+    ContextType,
+    RequireFields<MutationRemoveUserAsCommunityLeadArgs, 'leadershipData'>
+  >;
+  removeUserAsCommunityMember?: Resolver<
+    ResolversTypes['Community'],
+    ParentType,
+    ContextType,
+    RequireFields<MutationRemoveUserAsCommunityMemberArgs, 'membershipData'>
+  >;
+  removeUserAsGlobalAdmin?: Resolver<
+    ResolversTypes['User'],
+    ParentType,
+    ContextType,
+    RequireFields<MutationRemoveUserAsGlobalAdminArgs, 'membershipData'>
+  >;
+  removeUserAsGlobalCommunityAdmin?: Resolver<
+    ResolversTypes['User'],
+    ParentType,
+    ContextType,
+    RequireFields<
+      MutationRemoveUserAsGlobalCommunityAdminArgs,
+      'membershipData'
+    >
+  >;
+  removeUserAsGlobalHubsAdmin?: Resolver<
+    ResolversTypes['User'],
+    ParentType,
+    ContextType,
+    RequireFields<MutationRemoveUserAsGlobalHubsAdminArgs, 'membershipData'>
+  >;
+  removeUserAsHubAdmin?: Resolver<
+    ResolversTypes['User'],
+    ParentType,
+    ContextType,
+    RequireFields<MutationRemoveUserAsHubAdminArgs, 'membershipData'>
+  >;
+  removeUserAsOpportunityAdmin?: Resolver<
+    ResolversTypes['User'],
+    ParentType,
+    ContextType,
+    RequireFields<MutationRemoveUserAsOpportunityAdminArgs, 'membershipData'>
+  >;
+  removeUserAsOrganizationAdmin?: Resolver<
+    ResolversTypes['User'],
+    ParentType,
+    ContextType,
+    RequireFields<MutationRemoveUserAsOrganizationAdminArgs, 'membershipData'>
+  >;
+  removeUserAsOrganizationOwner?: Resolver<
+    ResolversTypes['User'],
+    ParentType,
+    ContextType,
+    RequireFields<MutationRemoveUserAsOrganizationOwnerArgs, 'membershipData'>
+  >;
+  removeUserFromGroup?: Resolver<
+    ResolversTypes['UserGroup'],
+    ParentType,
+    ContextType,
+    RequireFields<MutationRemoveUserFromGroupArgs, 'membershipData'>
+  >;
+  removeUserFromOrganization?: Resolver<
+    ResolversTypes['Organization'],
+    ParentType,
+    ContextType,
+    RequireFields<MutationRemoveUserFromOrganizationArgs, 'membershipData'>
+  >;
+  revokeCredentialFromUser?: Resolver<
+    ResolversTypes['User'],
+    ParentType,
+    ContextType,
+    RequireFields<MutationRevokeCredentialFromUserArgs, 'revokeCredentialData'>
+  >;
+  sendMessageReplyToRoom?: Resolver<
+    ResolversTypes['Message'],
+    ParentType,
+    ContextType,
+    RequireFields<MutationSendMessageReplyToRoomArgs, 'messageData'>
+  >;
+  sendMessageToCommunityLeads?: Resolver<
+    ResolversTypes['Boolean'],
+    ParentType,
+    ContextType,
+    RequireFields<MutationSendMessageToCommunityLeadsArgs, 'messageData'>
+  >;
+  sendMessageToOrganization?: Resolver<
+    ResolversTypes['Boolean'],
+    ParentType,
+    ContextType,
+    RequireFields<MutationSendMessageToOrganizationArgs, 'messageData'>
+  >;
+  sendMessageToRoom?: Resolver<
+    ResolversTypes['Message'],
+    ParentType,
+    ContextType,
+    RequireFields<MutationSendMessageToRoomArgs, 'messageData'>
+  >;
+  sendMessageToUser?: Resolver<
+    ResolversTypes['Boolean'],
+    ParentType,
+    ContextType,
+    RequireFields<MutationSendMessageToUserArgs, 'messageData'>
+  >;
+  updateActor?: Resolver<
+    ResolversTypes['Actor'],
+    ParentType,
+    ContextType,
+    RequireFields<MutationUpdateActorArgs, 'actorData'>
+  >;
+  updateCalendarEvent?: Resolver<
+    ResolversTypes['CalendarEvent'],
+    ParentType,
+    ContextType,
+    RequireFields<MutationUpdateCalendarEventArgs, 'eventData'>
+  >;
+  updateCallout?: Resolver<
+    ResolversTypes['Callout'],
+    ParentType,
+    ContextType,
+    RequireFields<MutationUpdateCalloutArgs, 'calloutData'>
+  >;
+  updateCalloutPublishInfo?: Resolver<
+    ResolversTypes['Callout'],
+    ParentType,
+    ContextType,
+    RequireFields<MutationUpdateCalloutPublishInfoArgs, 'calloutData'>
+  >;
+  updateCalloutVisibility?: Resolver<
+    ResolversTypes['Callout'],
+    ParentType,
+    ContextType,
+    RequireFields<MutationUpdateCalloutVisibilityArgs, 'calloutData'>
+  >;
+  updateCalloutsSortOrder?: Resolver<
+    Array<ResolversTypes['Callout']>,
+    ParentType,
+    ContextType,
+    RequireFields<MutationUpdateCalloutsSortOrderArgs, 'sortOrderData'>
+  >;
+  updateChallenge?: Resolver<
+    ResolversTypes['Challenge'],
+    ParentType,
+    ContextType,
+    RequireFields<MutationUpdateChallengeArgs, 'challengeData'>
+  >;
+  updateChallengeInnovationFlow?: Resolver<
+    ResolversTypes['Challenge'],
+    ParentType,
+    ContextType,
+    RequireFields<MutationUpdateChallengeInnovationFlowArgs, 'challengeData'>
+  >;
+  updateCommunityApplicationForm?: Resolver<
+    ResolversTypes['Community'],
+    ParentType,
+    ContextType,
+    RequireFields<
+      MutationUpdateCommunityApplicationFormArgs,
+      'applicationFormData'
+    >
+  >;
+  updateDiscussion?: Resolver<
+    ResolversTypes['Discussion'],
+    ParentType,
+    ContextType,
+    RequireFields<MutationUpdateDiscussionArgs, 'updateData'>
+  >;
+  updateDocument?: Resolver<
+    ResolversTypes['Document'],
+    ParentType,
+    ContextType,
+    RequireFields<MutationUpdateDocumentArgs, 'documentData'>
+  >;
+  updateEcosystemModel?: Resolver<
+    ResolversTypes['EcosystemModel'],
+    ParentType,
+    ContextType,
+    RequireFields<MutationUpdateEcosystemModelArgs, 'ecosystemModelData'>
+  >;
+  updateHub?: Resolver<
+    ResolversTypes['Hub'],
+    ParentType,
+    ContextType,
+    RequireFields<MutationUpdateHubArgs, 'hubData'>
+  >;
+  updateHubVisibility?: Resolver<
+    ResolversTypes['Hub'],
+    ParentType,
+    ContextType,
+    RequireFields<MutationUpdateHubVisibilityArgs, 'visibilityData'>
+  >;
+  updateInnovationFlowTemplate?: Resolver<
+    ResolversTypes['InnovationFlowTemplate'],
+    ParentType,
+    ContextType,
+    RequireFields<
+      MutationUpdateInnovationFlowTemplateArgs,
+      'innovationFlowTemplateInput'
+    >
+  >;
+  updateInnovationHub?: Resolver<
+    ResolversTypes['InnovationHub'],
+    ParentType,
+    ContextType,
+    RequireFields<MutationUpdateInnovationHubArgs, 'updateData'>
+  >;
+  updateInnovationPack?: Resolver<
+    ResolversTypes['InnovationPack'],
+    ParentType,
+    ContextType,
+    RequireFields<MutationUpdateInnovationPackArgs, 'innovationPackData'>
+  >;
+  updateOpportunity?: Resolver<
+    ResolversTypes['Opportunity'],
+    ParentType,
+    ContextType,
+    RequireFields<MutationUpdateOpportunityArgs, 'opportunityData'>
+  >;
+  updateOpportunityInnovationFlow?: Resolver<
+    ResolversTypes['Opportunity'],
+    ParentType,
+    ContextType,
+    RequireFields<
+      MutationUpdateOpportunityInnovationFlowArgs,
+      'opportunityData'
+    >
+  >;
+  updateOrganization?: Resolver<
+    ResolversTypes['Organization'],
+    ParentType,
+    ContextType,
+    RequireFields<MutationUpdateOrganizationArgs, 'organizationData'>
+  >;
+  updatePost?: Resolver<
+    ResolversTypes['Post'],
+    ParentType,
+    ContextType,
+    RequireFields<MutationUpdatePostArgs, 'postData'>
+  >;
+  updatePostTemplate?: Resolver<
+    ResolversTypes['PostTemplate'],
+    ParentType,
+    ContextType,
+    RequireFields<MutationUpdatePostTemplateArgs, 'postTemplateInput'>
+  >;
+  updatePreferenceOnChallenge?: Resolver<
+    ResolversTypes['Preference'],
+    ParentType,
+    ContextType,
+    RequireFields<MutationUpdatePreferenceOnChallengeArgs, 'preferenceData'>
+  >;
+  updatePreferenceOnHub?: Resolver<
+    ResolversTypes['Preference'],
+    ParentType,
+    ContextType,
+    RequireFields<MutationUpdatePreferenceOnHubArgs, 'preferenceData'>
+  >;
+  updatePreferenceOnOrganization?: Resolver<
+    ResolversTypes['Preference'],
+    ParentType,
+    ContextType,
+    RequireFields<MutationUpdatePreferenceOnOrganizationArgs, 'preferenceData'>
+  >;
+  updatePreferenceOnUser?: Resolver<
+    ResolversTypes['Preference'],
+    ParentType,
+    ContextType,
+    RequireFields<MutationUpdatePreferenceOnUserArgs, 'preferenceData'>
+  >;
+  updateProfile?: Resolver<
+    ResolversTypes['Profile'],
+    ParentType,
+    ContextType,
+    RequireFields<MutationUpdateProfileArgs, 'profileData'>
+  >;
+  updateProject?: Resolver<
+    ResolversTypes['Project'],
+    ParentType,
+    ContextType,
+    RequireFields<MutationUpdateProjectArgs, 'projectData'>
+  >;
+  updateUser?: Resolver<
+    ResolversTypes['User'],
+    ParentType,
+    ContextType,
+    RequireFields<MutationUpdateUserArgs, 'userData'>
+  >;
+  updateUserGroup?: Resolver<
+    ResolversTypes['UserGroup'],
+    ParentType,
+    ContextType,
+    RequireFields<MutationUpdateUserGroupArgs, 'userGroupData'>
+  >;
+  updateVisual?: Resolver<
+    ResolversTypes['Visual'],
+    ParentType,
+    ContextType,
+    RequireFields<MutationUpdateVisualArgs, 'updateData'>
+  >;
+  updateWhiteboard?: Resolver<
+    ResolversTypes['Whiteboard'],
+    ParentType,
+    ContextType,
+    RequireFields<MutationUpdateWhiteboardArgs, 'whiteboardData'>
+  >;
+  updateWhiteboardTemplate?: Resolver<
+    ResolversTypes['WhiteboardTemplate'],
+    ParentType,
+    ContextType,
+    RequireFields<
+      MutationUpdateWhiteboardTemplateArgs,
+      'whiteboardTemplateInput'
+    >
+  >;
+  uploadFileOnReference?: Resolver<
+    ResolversTypes['Reference'],
+    ParentType,
+    ContextType,
+    RequireFields<MutationUploadFileOnReferenceArgs, 'file' | 'uploadData'>
+  >;
+  uploadImageOnVisual?: Resolver<
+    ResolversTypes['Visual'],
+    ParentType,
+    ContextType,
+    RequireFields<MutationUploadImageOnVisualArgs, 'file' | 'uploadData'>
+  >;
+};
+
+export type NvpResolvers<
+  ContextType = any,
+  ParentType extends ResolversParentTypes['NVP'] = ResolversParentTypes['NVP']
+> = {
+  id?: Resolver<ResolversTypes['UUID'], ParentType, ContextType>;
+  name?: Resolver<ResolversTypes['String'], ParentType, ContextType>;
+  value?: Resolver<ResolversTypes['String'], ParentType, ContextType>;
+  __isTypeOf?: IsTypeOfResolverFn<ParentType, ContextType>;
+};
+
+export interface NameIdScalarConfig
+  extends GraphQLScalarTypeConfig<ResolversTypes['NameID'], any> {
+  name: 'NameID';
+}
+
+export type OpportunityResolvers<
+  ContextType = any,
+  ParentType extends ResolversParentTypes['Opportunity'] = ResolversParentTypes['Opportunity']
+> = {
+  authorization?: Resolver<
+    Maybe<ResolversTypes['Authorization']>,
+    ParentType,
+    ContextType
+  >;
+  collaboration?: Resolver<
+    Maybe<ResolversTypes['Collaboration']>,
+    ParentType,
+    ContextType
+  >;
+  community?: Resolver<
+    Maybe<ResolversTypes['Community']>,
+    ParentType,
+    ContextType
+  >;
+  context?: Resolver<Maybe<ResolversTypes['Context']>, ParentType, ContextType>;
+  id?: Resolver<ResolversTypes['UUID'], ParentType, ContextType>;
+  lifecycle?: Resolver<
+    Maybe<ResolversTypes['Lifecycle']>,
+    ParentType,
+    ContextType
+  >;
+  metrics?: Resolver<
+    Maybe<Array<ResolversTypes['NVP']>>,
+    ParentType,
+    ContextType
+  >;
+  nameID?: Resolver<ResolversTypes['NameID'], ParentType, ContextType>;
+  parentNameID?: Resolver<
+    Maybe<ResolversTypes['String']>,
+    ParentType,
+    ContextType
+  >;
+  profile?: Resolver<ResolversTypes['Profile'], ParentType, ContextType>;
+  projects?: Resolver<
+    Maybe<Array<ResolversTypes['Project']>>,
+    ParentType,
+    ContextType
+  >;
+  __isTypeOf?: IsTypeOfResolverFn<ParentType, ContextType>;
+};
+
+export type OpportunityCreatedResolvers<
+  ContextType = any,
+  ParentType extends ResolversParentTypes['OpportunityCreated'] = ResolversParentTypes['OpportunityCreated']
+> = {
+  challengeID?: Resolver<ResolversTypes['UUID'], ParentType, ContextType>;
+  opportunity?: Resolver<
+    ResolversTypes['Opportunity'],
+    ParentType,
+    ContextType
+  >;
+  __isTypeOf?: IsTypeOfResolverFn<ParentType, ContextType>;
+};
+
+export type OpportunityTemplateResolvers<
+  ContextType = any,
+  ParentType extends ResolversParentTypes['OpportunityTemplate'] = ResolversParentTypes['OpportunityTemplate']
+> = {
+  actorGroups?: Resolver<
+    Maybe<Array<ResolversTypes['String']>>,
+    ParentType,
+    ContextType
+  >;
+  name?: Resolver<ResolversTypes['String'], ParentType, ContextType>;
+  relations?: Resolver<
+    Maybe<Array<ResolversTypes['String']>>,
+    ParentType,
+    ContextType
+  >;
+  __isTypeOf?: IsTypeOfResolverFn<ParentType, ContextType>;
+};
+
+export type OrganizationResolvers<
+  ContextType = any,
+  ParentType extends ResolversParentTypes['Organization'] = ResolversParentTypes['Organization']
+> = {
+  admins?: Resolver<
+    Maybe<Array<ResolversTypes['User']>>,
+    ParentType,
+    ContextType
+  >;
+  agent?: Resolver<Maybe<ResolversTypes['Agent']>, ParentType, ContextType>;
+  associates?: Resolver<
+    Maybe<Array<ResolversTypes['User']>>,
+    ParentType,
+    ContextType
+  >;
+  authorization?: Resolver<
+    Maybe<ResolversTypes['Authorization']>,
+    ParentType,
+    ContextType
+  >;
+  contactEmail?: Resolver<
+    Maybe<ResolversTypes['String']>,
+    ParentType,
+    ContextType
+  >;
+  domain?: Resolver<Maybe<ResolversTypes['String']>, ParentType, ContextType>;
+  group?: Resolver<
+    Maybe<ResolversTypes['UserGroup']>,
+    ParentType,
+    ContextType,
+    RequireFields<OrganizationGroupArgs, 'ID'>
+  >;
+  groups?: Resolver<
+    Maybe<Array<ResolversTypes['UserGroup']>>,
+    ParentType,
+    ContextType
+  >;
+  id?: Resolver<ResolversTypes['UUID'], ParentType, ContextType>;
+  legalEntityName?: Resolver<
+    Maybe<ResolversTypes['String']>,
+    ParentType,
+    ContextType
+  >;
+  metrics?: Resolver<
+    Maybe<Array<ResolversTypes['NVP']>>,
+    ParentType,
+    ContextType
+  >;
+  nameID?: Resolver<ResolversTypes['NameID'], ParentType, ContextType>;
+  owners?: Resolver<
+    Maybe<Array<ResolversTypes['User']>>,
+    ParentType,
+    ContextType
+  >;
+  preferences?: Resolver<
+    Array<ResolversTypes['Preference']>,
+    ParentType,
+    ContextType
+  >;
+  profile?: Resolver<ResolversTypes['Profile'], ParentType, ContextType>;
+  storageBucket?: Resolver<
+    Maybe<ResolversTypes['StorageBucket']>,
+    ParentType,
+    ContextType
+  >;
+  verification?: Resolver<
+    ResolversTypes['OrganizationVerification'],
+    ParentType,
+    ContextType
+  >;
+  website?: Resolver<Maybe<ResolversTypes['String']>, ParentType, ContextType>;
+  __isTypeOf?: IsTypeOfResolverFn<ParentType, ContextType>;
+};
+
+export type OrganizationTemplateResolvers<
+  ContextType = any,
+  ParentType extends ResolversParentTypes['OrganizationTemplate'] = ResolversParentTypes['OrganizationTemplate']
+> = {
+  name?: Resolver<ResolversTypes['String'], ParentType, ContextType>;
+  tagsets?: Resolver<
+    Maybe<Array<ResolversTypes['TagsetTemplate']>>,
+    ParentType,
+    ContextType
+  >;
+  __isTypeOf?: IsTypeOfResolverFn<ParentType, ContextType>;
+};
+
+export type OrganizationVerificationResolvers<
+  ContextType = any,
+  ParentType extends ResolversParentTypes['OrganizationVerification'] = ResolversParentTypes['OrganizationVerification']
+> = {
+  authorization?: Resolver<
+    Maybe<ResolversTypes['Authorization']>,
+    ParentType,
+    ContextType
+  >;
+  id?: Resolver<ResolversTypes['UUID'], ParentType, ContextType>;
+  lifecycle?: Resolver<ResolversTypes['Lifecycle'], ParentType, ContextType>;
+  status?: Resolver<
+    ResolversTypes['OrganizationVerificationEnum'],
+    ParentType,
+    ContextType
+  >;
+  __isTypeOf?: IsTypeOfResolverFn<ParentType, ContextType>;
+};
+
+export type OryConfigResolvers<
+  ContextType = any,
+  ParentType extends ResolversParentTypes['OryConfig'] = ResolversParentTypes['OryConfig']
+> = {
+  issuer?: Resolver<ResolversTypes['String'], ParentType, ContextType>;
+  kratosPublicBaseURL?: Resolver<
+    ResolversTypes['String'],
+    ParentType,
+    ContextType
+  >;
+  __isTypeOf?: IsTypeOfResolverFn<ParentType, ContextType>;
+};
+
+export type PageInfoResolvers<
+  ContextType = any,
+  ParentType extends ResolversParentTypes['PageInfo'] = ResolversParentTypes['PageInfo']
+> = {
+  endCursor?: Resolver<
+    Maybe<ResolversTypes['String']>,
+    ParentType,
+    ContextType
+  >;
+  hasNextPage?: Resolver<ResolversTypes['Boolean'], ParentType, ContextType>;
+  hasPreviousPage?: Resolver<
+    ResolversTypes['Boolean'],
+    ParentType,
+    ContextType
+  >;
+  startCursor?: Resolver<
+    Maybe<ResolversTypes['String']>,
+    ParentType,
+    ContextType
+  >;
+  __isTypeOf?: IsTypeOfResolverFn<ParentType, ContextType>;
+};
+
+export type PaginatedOrganizationResolvers<
+  ContextType = any,
+  ParentType extends ResolversParentTypes['PaginatedOrganization'] = ResolversParentTypes['PaginatedOrganization']
+> = {
+  organization?: Resolver<
+    Array<ResolversTypes['Organization']>,
+    ParentType,
+    ContextType
+  >;
+  pageInfo?: Resolver<ResolversTypes['PageInfo'], ParentType, ContextType>;
+  __isTypeOf?: IsTypeOfResolverFn<ParentType, ContextType>;
+};
+
+export type PaginatedUsersResolvers<
+  ContextType = any,
+  ParentType extends ResolversParentTypes['PaginatedUsers'] = ResolversParentTypes['PaginatedUsers']
+> = {
+  pageInfo?: Resolver<ResolversTypes['PageInfo'], ParentType, ContextType>;
+  users?: Resolver<Array<ResolversTypes['User']>, ParentType, ContextType>;
+  __isTypeOf?: IsTypeOfResolverFn<ParentType, ContextType>;
+};
+
+export type PlatformResolvers<
+  ContextType = any,
+  ParentType extends ResolversParentTypes['Platform'] = ResolversParentTypes['Platform']
+> = {
+  authorization?: Resolver<
+    Maybe<ResolversTypes['Authorization']>,
+    ParentType,
+    ContextType
+  >;
+  communication?: Resolver<
+    ResolversTypes['Communication'],
+    ParentType,
+    ContextType
+  >;
+  id?: Resolver<ResolversTypes['UUID'], ParentType, ContextType>;
+  innovationHub?: Resolver<
+    Maybe<ResolversTypes['InnovationHub']>,
+    ParentType,
+    ContextType,
+    Partial<PlatformInnovationHubArgs>
+  >;
+  innovationHubs?: Resolver<
+    Array<ResolversTypes['InnovationHub']>,
+    ParentType,
+    ContextType
+  >;
+  library?: Resolver<ResolversTypes['Library'], ParentType, ContextType>;
+  storageBucket?: Resolver<
+    Maybe<ResolversTypes['StorageBucket']>,
+    ParentType,
+    ContextType
+  >;
+  __isTypeOf?: IsTypeOfResolverFn<ParentType, ContextType>;
+};
+
+export type PlatformLocationsResolvers<
+  ContextType = any,
+  ParentType extends ResolversParentTypes['PlatformLocations'] = ResolversParentTypes['PlatformLocations']
+> = {
+  about?: Resolver<ResolversTypes['String'], ParentType, ContextType>;
+  aup?: Resolver<ResolversTypes['String'], ParentType, ContextType>;
+  community?: Resolver<ResolversTypes['String'], ParentType, ContextType>;
+  domain?: Resolver<ResolversTypes['String'], ParentType, ContextType>;
+  environment?: Resolver<ResolversTypes['String'], ParentType, ContextType>;
+  featureFlags?: Resolver<
+    Array<ResolversTypes['FeatureFlag']>,
+    ParentType,
+    ContextType
+  >;
+  feedback?: Resolver<ResolversTypes['String'], ParentType, ContextType>;
+  foundation?: Resolver<ResolversTypes['String'], ParentType, ContextType>;
+  help?: Resolver<ResolversTypes['String'], ParentType, ContextType>;
+  impact?: Resolver<ResolversTypes['String'], ParentType, ContextType>;
+  inspiration?: Resolver<ResolversTypes['String'], ParentType, ContextType>;
+  newuser?: Resolver<ResolversTypes['String'], ParentType, ContextType>;
+  opensource?: Resolver<ResolversTypes['String'], ParentType, ContextType>;
+  privacy?: Resolver<ResolversTypes['String'], ParentType, ContextType>;
+  releases?: Resolver<ResolversTypes['String'], ParentType, ContextType>;
+  security?: Resolver<ResolversTypes['String'], ParentType, ContextType>;
+  support?: Resolver<ResolversTypes['String'], ParentType, ContextType>;
+  terms?: Resolver<ResolversTypes['String'], ParentType, ContextType>;
+  tips?: Resolver<ResolversTypes['String'], ParentType, ContextType>;
+  __isTypeOf?: IsTypeOfResolverFn<ParentType, ContextType>;
+};
+
+export type PostResolvers<
+  ContextType = any,
+  ParentType extends ResolversParentTypes['Post'] = ResolversParentTypes['Post']
 > = {
   authorization?: Resolver<
     Maybe<ResolversTypes['Authorization']>,
@@ -6008,2609 +8402,6 @@
   __isTypeOf?: IsTypeOfResolverFn<ParentType, ContextType>;
 };
 
->>>>>>> 23ab77ae
-export type AuthenticationConfigResolvers<
-  ContextType = any,
-  ParentType extends ResolversParentTypes['AuthenticationConfig'] = ResolversParentTypes['AuthenticationConfig']
-> = {
-  providers?: Resolver<
-    Array<ResolversTypes['AuthenticationProviderConfig']>,
-    ParentType,
-    ContextType
-  >;
-  __isTypeOf?: IsTypeOfResolverFn<ParentType, ContextType>;
-};
-
-export type AuthenticationProviderConfigResolvers<
-  ContextType = any,
-  ParentType extends ResolversParentTypes['AuthenticationProviderConfig'] = ResolversParentTypes['AuthenticationProviderConfig']
-> = {
-  config?: Resolver<
-    ResolversTypes['AuthenticationProviderConfigUnion'],
-    ParentType,
-    ContextType
-  >;
-  enabled?: Resolver<ResolversTypes['Boolean'], ParentType, ContextType>;
-  icon?: Resolver<ResolversTypes['String'], ParentType, ContextType>;
-  label?: Resolver<ResolversTypes['String'], ParentType, ContextType>;
-  name?: Resolver<ResolversTypes['String'], ParentType, ContextType>;
-  __isTypeOf?: IsTypeOfResolverFn<ParentType, ContextType>;
-};
-
-export type AuthenticationProviderConfigUnionResolvers<
-  ContextType = any,
-  ParentType extends ResolversParentTypes['AuthenticationProviderConfigUnion'] = ResolversParentTypes['AuthenticationProviderConfigUnion']
-> = {
-  __resolveType: TypeResolveFn<'OryConfig', ParentType, ContextType>;
-};
-
-export type AuthorizationResolvers<
-  ContextType = any,
-  ParentType extends ResolversParentTypes['Authorization'] = ResolversParentTypes['Authorization']
-> = {
-  anonymousReadAccess?: Resolver<
-    ResolversTypes['Boolean'],
-    ParentType,
-    ContextType
-  >;
-  credentialRules?: Resolver<
-    Maybe<Array<ResolversTypes['AuthorizationPolicyRuleCredential']>>,
-    ParentType,
-    ContextType
-  >;
-  id?: Resolver<ResolversTypes['UUID'], ParentType, ContextType>;
-  myPrivileges?: Resolver<
-    Maybe<Array<ResolversTypes['AuthorizationPrivilege']>>,
-    ParentType,
-    ContextType
-  >;
-  privilegeRules?: Resolver<
-    Maybe<Array<ResolversTypes['AuthorizationPolicyRulePrivilege']>>,
-    ParentType,
-    ContextType
-  >;
-  verifiedCredentialRules?: Resolver<
-    Maybe<Array<ResolversTypes['AuthorizationPolicyRuleVerifiedCredential']>>,
-    ParentType,
-    ContextType
-  >;
-  __isTypeOf?: IsTypeOfResolverFn<ParentType, ContextType>;
-};
-
-export type AuthorizationPolicyRuleCredentialResolvers<
-  ContextType = any,
-  ParentType extends ResolversParentTypes['AuthorizationPolicyRuleCredential'] = ResolversParentTypes['AuthorizationPolicyRuleCredential']
-> = {
-  cascade?: Resolver<ResolversTypes['Boolean'], ParentType, ContextType>;
-  criterias?: Resolver<
-    Array<ResolversTypes['CredentialDefinition']>,
-    ParentType,
-    ContextType
-  >;
-  grantedPrivileges?: Resolver<
-    Array<ResolversTypes['AuthorizationPrivilege']>,
-    ParentType,
-    ContextType
-  >;
-  name?: Resolver<Maybe<ResolversTypes['String']>, ParentType, ContextType>;
-  __isTypeOf?: IsTypeOfResolverFn<ParentType, ContextType>;
-};
-
-export type AuthorizationPolicyRulePrivilegeResolvers<
-  ContextType = any,
-  ParentType extends ResolversParentTypes['AuthorizationPolicyRulePrivilege'] = ResolversParentTypes['AuthorizationPolicyRulePrivilege']
-> = {
-  grantedPrivileges?: Resolver<
-    Array<ResolversTypes['AuthorizationPrivilege']>,
-    ParentType,
-    ContextType
-  >;
-  name?: Resolver<Maybe<ResolversTypes['String']>, ParentType, ContextType>;
-  sourcePrivilege?: Resolver<
-    ResolversTypes['AuthorizationPrivilege'],
-    ParentType,
-    ContextType
-  >;
-  __isTypeOf?: IsTypeOfResolverFn<ParentType, ContextType>;
-};
-
-export type AuthorizationPolicyRuleVerifiedCredentialResolvers<
-  ContextType = any,
-  ParentType extends ResolversParentTypes['AuthorizationPolicyRuleVerifiedCredential'] = ResolversParentTypes['AuthorizationPolicyRuleVerifiedCredential']
-> = {
-  claimRule?: Resolver<ResolversTypes['String'], ParentType, ContextType>;
-  credentialName?: Resolver<ResolversTypes['String'], ParentType, ContextType>;
-  grantedPrivileges?: Resolver<
-    Array<ResolversTypes['AuthorizationPrivilege']>,
-    ParentType,
-    ContextType
-  >;
-  __isTypeOf?: IsTypeOfResolverFn<ParentType, ContextType>;
-};
-
-export interface CidScalarConfig
-  extends GraphQLScalarTypeConfig<ResolversTypes['CID'], any> {
-  name: 'CID';
-}
-
-export type CalendarResolvers<
-  ContextType = any,
-  ParentType extends ResolversParentTypes['Calendar'] = ResolversParentTypes['Calendar']
-> = {
-  authorization?: Resolver<
-    Maybe<ResolversTypes['Authorization']>,
-    ParentType,
-    ContextType
-  >;
-  event?: Resolver<
-    Maybe<ResolversTypes['CalendarEvent']>,
-    ParentType,
-    ContextType,
-    RequireFields<CalendarEventArgs, 'ID'>
-  >;
-  events?: Resolver<
-    Maybe<Array<ResolversTypes['CalendarEvent']>>,
-    ParentType,
-    ContextType,
-    Partial<CalendarEventsArgs>
-  >;
-  id?: Resolver<ResolversTypes['UUID'], ParentType, ContextType>;
-  __isTypeOf?: IsTypeOfResolverFn<ParentType, ContextType>;
-};
-
-export type CalendarEventResolvers<
-  ContextType = any,
-  ParentType extends ResolversParentTypes['CalendarEvent'] = ResolversParentTypes['CalendarEvent']
-> = {
-  authorization?: Resolver<
-    Maybe<ResolversTypes['Authorization']>,
-    ParentType,
-    ContextType
-  >;
-  comments?: Resolver<ResolversTypes['Room'], ParentType, ContextType>;
-  createdBy?: Resolver<Maybe<ResolversTypes['User']>, ParentType, ContextType>;
-  createdDate?: Resolver<ResolversTypes['DateTime'], ParentType, ContextType>;
-  durationDays?: Resolver<
-    Maybe<ResolversTypes['Float']>,
-    ParentType,
-    ContextType
-  >;
-  durationMinutes?: Resolver<ResolversTypes['Float'], ParentType, ContextType>;
-  id?: Resolver<ResolversTypes['UUID'], ParentType, ContextType>;
-  multipleDays?: Resolver<ResolversTypes['Boolean'], ParentType, ContextType>;
-  nameID?: Resolver<ResolversTypes['NameID'], ParentType, ContextType>;
-  profile?: Resolver<ResolversTypes['Profile'], ParentType, ContextType>;
-  startDate?: Resolver<
-    Maybe<ResolversTypes['DateTime']>,
-    ParentType,
-    ContextType
-  >;
-  type?: Resolver<ResolversTypes['CalendarEventType'], ParentType, ContextType>;
-  wholeDay?: Resolver<ResolversTypes['Boolean'], ParentType, ContextType>;
-  __isTypeOf?: IsTypeOfResolverFn<ParentType, ContextType>;
-};
-
-export type CalloutResolvers<
-  ContextType = any,
-  ParentType extends ResolversParentTypes['Callout'] = ResolversParentTypes['Callout']
-> = {
-  activity?: Resolver<ResolversTypes['Float'], ParentType, ContextType>;
-  authorization?: Resolver<
-    Maybe<ResolversTypes['Authorization']>,
-    ParentType,
-    ContextType
-  >;
-<<<<<<< HEAD
-=======
-  canvases?: Resolver<
-    Maybe<Array<ResolversTypes['Canvas']>>,
-    ParentType,
-    ContextType,
-    Partial<CalloutCanvasesArgs>
-  >;
->>>>>>> 23ab77ae
-  comments?: Resolver<Maybe<ResolversTypes['Room']>, ParentType, ContextType>;
-  createdBy?: Resolver<Maybe<ResolversTypes['User']>, ParentType, ContextType>;
-  group?: Resolver<Maybe<ResolversTypes['String']>, ParentType, ContextType>;
-  id?: Resolver<ResolversTypes['UUID'], ParentType, ContextType>;
-  nameID?: Resolver<ResolversTypes['NameID'], ParentType, ContextType>;
-  postTemplate?: Resolver<
-    Maybe<ResolversTypes['PostTemplate']>,
-    ParentType,
-    ContextType
-  >;
-  posts?: Resolver<
-    Maybe<Array<ResolversTypes['Post']>>,
-    ParentType,
-    ContextType,
-    Partial<CalloutPostsArgs>
-  >;
-  profile?: Resolver<ResolversTypes['Profile'], ParentType, ContextType>;
-  publishedBy?: Resolver<
-    Maybe<ResolversTypes['User']>,
-    ParentType,
-    ContextType
-  >;
-  publishedDate?: Resolver<
-    Maybe<ResolversTypes['Float']>,
-    ParentType,
-    ContextType
-  >;
-  sortOrder?: Resolver<ResolversTypes['Float'], ParentType, ContextType>;
-  state?: Resolver<ResolversTypes['CalloutState'], ParentType, ContextType>;
-  type?: Resolver<ResolversTypes['CalloutType'], ParentType, ContextType>;
-  visibility?: Resolver<
-    ResolversTypes['CalloutVisibility'],
-    ParentType,
-    ContextType
-  >;
-  whiteboardTemplate?: Resolver<
-    Maybe<ResolversTypes['WhiteboardTemplate']>,
-    ParentType,
-    ContextType
-  >;
-  whiteboards?: Resolver<
-    Maybe<Array<ResolversTypes['Whiteboard']>>,
-    ParentType,
-    ContextType,
-    Partial<CalloutWhiteboardsArgs>
-  >;
-  __isTypeOf?: IsTypeOfResolverFn<ParentType, ContextType>;
-};
-
-<<<<<<< HEAD
-export type CalloutPostCreatedResolvers<
-  ContextType = any,
-  ParentType extends ResolversParentTypes['CalloutPostCreated'] = ResolversParentTypes['CalloutPostCreated']
-> = {
-  calloutID?: Resolver<ResolversTypes['String'], ParentType, ContextType>;
-  post?: Resolver<ResolversTypes['Post'], ParentType, ContextType>;
-  __isTypeOf?: IsTypeOfResolverFn<ParentType, ContextType>;
-};
-
-export type ChallengeResolvers<
-=======
-export type CalloutAspectCreatedResolvers<
-  ContextType = any,
-  ParentType extends ResolversParentTypes['CalloutAspectCreated'] = ResolversParentTypes['CalloutAspectCreated']
-> = {
-  aspect?: Resolver<ResolversTypes['Aspect'], ParentType, ContextType>;
-  calloutID?: Resolver<ResolversTypes['String'], ParentType, ContextType>;
-  __isTypeOf?: IsTypeOfResolverFn<ParentType, ContextType>;
-};
-
-export type CanvasResolvers<
->>>>>>> 23ab77ae
-  ContextType = any,
-  ParentType extends ResolversParentTypes['Challenge'] = ResolversParentTypes['Challenge']
-> = {
-  agent?: Resolver<Maybe<ResolversTypes['Agent']>, ParentType, ContextType>;
-  authorization?: Resolver<
-    Maybe<ResolversTypes['Authorization']>,
-    ParentType,
-    ContextType
-  >;
-  challenges?: Resolver<
-    Maybe<Array<ResolversTypes['Challenge']>>,
-    ParentType,
-    ContextType
-  >;
-  collaboration?: Resolver<
-    Maybe<ResolversTypes['Collaboration']>,
-    ParentType,
-    ContextType
-  >;
-  community?: Resolver<
-    Maybe<ResolversTypes['Community']>,
-    ParentType,
-    ContextType
-  >;
-  context?: Resolver<Maybe<ResolversTypes['Context']>, ParentType, ContextType>;
-  hubID?: Resolver<ResolversTypes['String'], ParentType, ContextType>;
-  id?: Resolver<ResolversTypes['UUID'], ParentType, ContextType>;
-  lifecycle?: Resolver<
-    Maybe<ResolversTypes['Lifecycle']>,
-    ParentType,
-    ContextType
-  >;
-  metrics?: Resolver<
-    Maybe<Array<ResolversTypes['NVP']>>,
-    ParentType,
-    ContextType
-  >;
-  nameID?: Resolver<ResolversTypes['NameID'], ParentType, ContextType>;
-  opportunities?: Resolver<
-    Maybe<Array<ResolversTypes['Opportunity']>>,
-    ParentType,
-    ContextType,
-    Partial<ChallengeOpportunitiesArgs>
-  >;
-  preferences?: Resolver<
-    Array<ResolversTypes['Preference']>,
-    ParentType,
-    ContextType
-  >;
-  profile?: Resolver<ResolversTypes['Profile'], ParentType, ContextType>;
-  storageBucket?: Resolver<
-    Maybe<ResolversTypes['StorageBucket']>,
-    ParentType,
-    ContextType
-  >;
-  __isTypeOf?: IsTypeOfResolverFn<ParentType, ContextType>;
-};
-
-export type ChallengeCreatedResolvers<
-  ContextType = any,
-  ParentType extends ResolversParentTypes['ChallengeCreated'] = ResolversParentTypes['ChallengeCreated']
-> = {
-  challenge?: Resolver<ResolversTypes['Challenge'], ParentType, ContextType>;
-  hubID?: Resolver<ResolversTypes['UUID_NAMEID'], ParentType, ContextType>;
-  __isTypeOf?: IsTypeOfResolverFn<ParentType, ContextType>;
-};
-
-export type ChallengeTemplateResolvers<
-  ContextType = any,
-  ParentType extends ResolversParentTypes['ChallengeTemplate'] = ResolversParentTypes['ChallengeTemplate']
-> = {
-  feedback?: Resolver<
-    Maybe<Array<ResolversTypes['FeedbackTemplate']>>,
-    ParentType,
-    ContextType
-  >;
-  name?: Resolver<ResolversTypes['String'], ParentType, ContextType>;
-  __isTypeOf?: IsTypeOfResolverFn<ParentType, ContextType>;
-};
-
-export type CollaborationResolvers<
-  ContextType = any,
-  ParentType extends ResolversParentTypes['Collaboration'] = ResolversParentTypes['Collaboration']
-> = {
-  authorization?: Resolver<
-    Maybe<ResolversTypes['Authorization']>,
-    ParentType,
-    ContextType
-  >;
-  callouts?: Resolver<
-    Maybe<Array<ResolversTypes['Callout']>>,
-    ParentType,
-    ContextType,
-    Partial<CollaborationCalloutsArgs>
-  >;
-  id?: Resolver<ResolversTypes['UUID'], ParentType, ContextType>;
-  relations?: Resolver<
-    Maybe<Array<ResolversTypes['Relation']>>,
-    ParentType,
-    ContextType
-  >;
-  __isTypeOf?: IsTypeOfResolverFn<ParentType, ContextType>;
-};
-
-export type CommunicationResolvers<
-  ContextType = any,
-  ParentType extends ResolversParentTypes['Communication'] = ResolversParentTypes['Communication']
-> = {
-  authorization?: Resolver<
-    Maybe<ResolversTypes['Authorization']>,
-    ParentType,
-    ContextType
-  >;
-  discussion?: Resolver<
-    Maybe<ResolversTypes['Discussion']>,
-    ParentType,
-    ContextType,
-    RequireFields<CommunicationDiscussionArgs, 'ID'>
-  >;
-  discussionCategories?: Resolver<
-    Array<ResolversTypes['DiscussionCategory']>,
-    ParentType,
-    ContextType
-  >;
-  discussions?: Resolver<
-    Maybe<Array<ResolversTypes['Discussion']>>,
-    ParentType,
-    ContextType
-  >;
-  id?: Resolver<ResolversTypes['UUID'], ParentType, ContextType>;
-  updates?: Resolver<ResolversTypes['Room'], ParentType, ContextType>;
-  __isTypeOf?: IsTypeOfResolverFn<ParentType, ContextType>;
-};
-
-export type CommunicationAdminMembershipResultResolvers<
-  ContextType = any,
-  ParentType extends ResolversParentTypes['CommunicationAdminMembershipResult'] = ResolversParentTypes['CommunicationAdminMembershipResult']
-> = {
-  displayName?: Resolver<ResolversTypes['String'], ParentType, ContextType>;
-  id?: Resolver<ResolversTypes['String'], ParentType, ContextType>;
-  rooms?: Resolver<
-    Array<ResolversTypes['CommunicationAdminRoomMembershipResult']>,
-    ParentType,
-    ContextType
-  >;
-  __isTypeOf?: IsTypeOfResolverFn<ParentType, ContextType>;
-};
-
-export type CommunicationAdminOrphanedUsageResultResolvers<
-  ContextType = any,
-  ParentType extends ResolversParentTypes['CommunicationAdminOrphanedUsageResult'] = ResolversParentTypes['CommunicationAdminOrphanedUsageResult']
-> = {
-  rooms?: Resolver<
-    Array<ResolversTypes['CommunicationAdminRoomResult']>,
-    ParentType,
-    ContextType
-  >;
-  __isTypeOf?: IsTypeOfResolverFn<ParentType, ContextType>;
-};
-
-export type CommunicationAdminRoomMembershipResultResolvers<
-  ContextType = any,
-  ParentType extends ResolversParentTypes['CommunicationAdminRoomMembershipResult'] = ResolversParentTypes['CommunicationAdminRoomMembershipResult']
-> = {
-  displayName?: Resolver<ResolversTypes['String'], ParentType, ContextType>;
-  extraMembers?: Resolver<
-    Array<ResolversTypes['String']>,
-    ParentType,
-    ContextType
-  >;
-  id?: Resolver<ResolversTypes['String'], ParentType, ContextType>;
-  joinRule?: Resolver<ResolversTypes['String'], ParentType, ContextType>;
-  members?: Resolver<Array<ResolversTypes['String']>, ParentType, ContextType>;
-  missingMembers?: Resolver<
-    Array<ResolversTypes['String']>,
-    ParentType,
-    ContextType
-  >;
-  roomID?: Resolver<ResolversTypes['String'], ParentType, ContextType>;
-  __isTypeOf?: IsTypeOfResolverFn<ParentType, ContextType>;
-};
-
-export type CommunicationAdminRoomResultResolvers<
-  ContextType = any,
-  ParentType extends ResolversParentTypes['CommunicationAdminRoomResult'] = ResolversParentTypes['CommunicationAdminRoomResult']
-> = {
-  displayName?: Resolver<ResolversTypes['String'], ParentType, ContextType>;
-  id?: Resolver<ResolversTypes['String'], ParentType, ContextType>;
-  members?: Resolver<Array<ResolversTypes['String']>, ParentType, ContextType>;
-  __isTypeOf?: IsTypeOfResolverFn<ParentType, ContextType>;
-};
-
-export type CommunicationRoomResolvers<
-  ContextType = any,
-  ParentType extends ResolversParentTypes['CommunicationRoom'] = ResolversParentTypes['CommunicationRoom']
-> = {
-  displayName?: Resolver<ResolversTypes['String'], ParentType, ContextType>;
-  id?: Resolver<ResolversTypes['String'], ParentType, ContextType>;
-  messages?: Resolver<
-    Array<ResolversTypes['Message']>,
-    ParentType,
-    ContextType
-  >;
-  __isTypeOf?: IsTypeOfResolverFn<ParentType, ContextType>;
-};
-
-export type CommunityResolvers<
-  ContextType = any,
-  ParentType extends ResolversParentTypes['Community'] = ResolversParentTypes['Community']
-> = {
-  applicationForm?: Resolver<
-    Maybe<ResolversTypes['Form']>,
-    ParentType,
-    ContextType
-  >;
-  applications?: Resolver<
-    Maybe<Array<ResolversTypes['Application']>>,
-    ParentType,
-    ContextType
-  >;
-  authorization?: Resolver<
-    Maybe<ResolversTypes['Authorization']>,
-    ParentType,
-    ContextType
-  >;
-  availableLeadUsers?: Resolver<
-    Maybe<ResolversTypes['PaginatedUsers']>,
-    ParentType,
-    ContextType,
-    Partial<CommunityAvailableLeadUsersArgs>
-  >;
-  availableMemberUsers?: Resolver<
-    Maybe<ResolversTypes['PaginatedUsers']>,
-    ParentType,
-    ContextType,
-    Partial<CommunityAvailableMemberUsersArgs>
-  >;
-  communication?: Resolver<
-    Maybe<ResolversTypes['Communication']>,
-    ParentType,
-    ContextType
-  >;
-  displayName?: Resolver<ResolversTypes['String'], ParentType, ContextType>;
-  groups?: Resolver<
-    Maybe<Array<ResolversTypes['UserGroup']>>,
-    ParentType,
-    ContextType
-  >;
-  id?: Resolver<ResolversTypes['UUID'], ParentType, ContextType>;
-  invitations?: Resolver<
-    Maybe<Array<ResolversTypes['Invitation']>>,
-    ParentType,
-    ContextType
-  >;
-  leadOrganizations?: Resolver<
-    Maybe<Array<ResolversTypes['Organization']>>,
-    ParentType,
-    ContextType
-  >;
-  leadUsers?: Resolver<
-    Maybe<Array<ResolversTypes['User']>>,
-    ParentType,
-    ContextType
-  >;
-  memberOrganizations?: Resolver<
-    Maybe<Array<ResolversTypes['Organization']>>,
-    ParentType,
-    ContextType
-  >;
-  memberUsers?: Resolver<
-    Maybe<Array<ResolversTypes['User']>>,
-    ParentType,
-    ContextType,
-    Partial<CommunityMemberUsersArgs>
-  >;
-  myMembershipStatus?: Resolver<
-    Maybe<ResolversTypes['CommunityMembershipStatus']>,
-    ParentType,
-    ContextType
-  >;
-  policy?: Resolver<
-    Maybe<ResolversTypes['CommunityPolicy']>,
-    ParentType,
-    ContextType
-  >;
-  __isTypeOf?: IsTypeOfResolverFn<ParentType, ContextType>;
-};
-
-export type CommunityPolicyResolvers<
-  ContextType = any,
-  ParentType extends ResolversParentTypes['CommunityPolicy'] = ResolversParentTypes['CommunityPolicy']
-> = {
-  id?: Resolver<ResolversTypes['UUID'], ParentType, ContextType>;
-  lead?: Resolver<
-    ResolversTypes['CommunityRolePolicy'],
-    ParentType,
-    ContextType
-  >;
-  member?: Resolver<
-    ResolversTypes['CommunityRolePolicy'],
-    ParentType,
-    ContextType
-  >;
-  __isTypeOf?: IsTypeOfResolverFn<ParentType, ContextType>;
-};
-
-export type CommunityRolePolicyResolvers<
-  ContextType = any,
-  ParentType extends ResolversParentTypes['CommunityRolePolicy'] = ResolversParentTypes['CommunityRolePolicy']
-> = {
-  credential?: Resolver<
-    ResolversTypes['CredentialDefinition'],
-    ParentType,
-    ContextType
-  >;
-  maxOrg?: Resolver<ResolversTypes['Float'], ParentType, ContextType>;
-  maxUser?: Resolver<ResolversTypes['Float'], ParentType, ContextType>;
-  minOrg?: Resolver<ResolversTypes['Float'], ParentType, ContextType>;
-  minUser?: Resolver<ResolversTypes['Float'], ParentType, ContextType>;
-  parentCredentials?: Resolver<
-    Array<ResolversTypes['CredentialDefinition']>,
-    ParentType,
-    ContextType
-  >;
-  __isTypeOf?: IsTypeOfResolverFn<ParentType, ContextType>;
-};
-
-export type ConfigResolvers<
-  ContextType = any,
-  ParentType extends ResolversParentTypes['Config'] = ResolversParentTypes['Config']
-> = {
-  apm?: Resolver<ResolversTypes['APM'], ParentType, ContextType>;
-  authentication?: Resolver<
-    ResolversTypes['AuthenticationConfig'],
-    ParentType,
-    ContextType
-  >;
-  geo?: Resolver<ResolversTypes['Geo'], ParentType, ContextType>;
-  platform?: Resolver<
-    ResolversTypes['PlatformLocations'],
-    ParentType,
-    ContextType
-  >;
-  sentry?: Resolver<ResolversTypes['Sentry'], ParentType, ContextType>;
-  storage?: Resolver<ResolversTypes['StorageConfig'], ParentType, ContextType>;
-  template?: Resolver<ResolversTypes['Template'], ParentType, ContextType>;
-  __isTypeOf?: IsTypeOfResolverFn<ParentType, ContextType>;
-};
-
-export type ContextResolvers<
-  ContextType = any,
-  ParentType extends ResolversParentTypes['Context'] = ResolversParentTypes['Context']
-> = {
-  authorization?: Resolver<
-    Maybe<ResolversTypes['Authorization']>,
-    ParentType,
-    ContextType
-  >;
-  ecosystemModel?: Resolver<
-    Maybe<ResolversTypes['EcosystemModel']>,
-    ParentType,
-    ContextType
-  >;
-  id?: Resolver<ResolversTypes['UUID'], ParentType, ContextType>;
-  impact?: Resolver<Maybe<ResolversTypes['Markdown']>, ParentType, ContextType>;
-  vision?: Resolver<Maybe<ResolversTypes['Markdown']>, ParentType, ContextType>;
-  who?: Resolver<Maybe<ResolversTypes['Markdown']>, ParentType, ContextType>;
-  __isTypeOf?: IsTypeOfResolverFn<ParentType, ContextType>;
-};
-
-export type ContributorRolesResolvers<
-  ContextType = any,
-  ParentType extends ResolversParentTypes['ContributorRoles'] = ResolversParentTypes['ContributorRoles']
-> = {
-  applications?: Resolver<
-    Maybe<Array<ResolversTypes['ApplicationForRoleResult']>>,
-    ParentType,
-    ContextType
-  >;
-  hubs?: Resolver<
-    Array<ResolversTypes['RolesResultHub']>,
-    ParentType,
-    ContextType
-  >;
-  id?: Resolver<ResolversTypes['UUID'], ParentType, ContextType>;
-  invitations?: Resolver<
-    Maybe<Array<ResolversTypes['InvitationForRoleResult']>>,
-    ParentType,
-    ContextType
-  >;
-  organizations?: Resolver<
-    Array<ResolversTypes['RolesResultOrganization']>,
-    ParentType,
-    ContextType
-  >;
-  __isTypeOf?: IsTypeOfResolverFn<ParentType, ContextType>;
-};
-
-export type CredentialResolvers<
-  ContextType = any,
-  ParentType extends ResolversParentTypes['Credential'] = ResolversParentTypes['Credential']
-> = {
-  id?: Resolver<ResolversTypes['UUID'], ParentType, ContextType>;
-  resourceID?: Resolver<ResolversTypes['String'], ParentType, ContextType>;
-  type?: Resolver<
-    ResolversTypes['AuthorizationCredential'],
-    ParentType,
-    ContextType
-  >;
-  __isTypeOf?: IsTypeOfResolverFn<ParentType, ContextType>;
-};
-
-export type CredentialDefinitionResolvers<
-  ContextType = any,
-  ParentType extends ResolversParentTypes['CredentialDefinition'] = ResolversParentTypes['CredentialDefinition']
-> = {
-  resourceID?: Resolver<ResolversTypes['String'], ParentType, ContextType>;
-  type?: Resolver<ResolversTypes['String'], ParentType, ContextType>;
-  __isTypeOf?: IsTypeOfResolverFn<ParentType, ContextType>;
-};
-
-export type CredentialMetadataOutputResolvers<
-  ContextType = any,
-  ParentType extends ResolversParentTypes['CredentialMetadataOutput'] = ResolversParentTypes['CredentialMetadataOutput']
-> = {
-  context?: Resolver<ResolversTypes['String'], ParentType, ContextType>;
-  description?: Resolver<ResolversTypes['String'], ParentType, ContextType>;
-  name?: Resolver<ResolversTypes['String'], ParentType, ContextType>;
-  schema?: Resolver<ResolversTypes['String'], ParentType, ContextType>;
-  types?: Resolver<Array<ResolversTypes['String']>, ParentType, ContextType>;
-  uniqueType?: Resolver<ResolversTypes['String'], ParentType, ContextType>;
-  __isTypeOf?: IsTypeOfResolverFn<ParentType, ContextType>;
-};
-
-export interface DidScalarConfig
-  extends GraphQLScalarTypeConfig<ResolversTypes['DID'], any> {
-  name: 'DID';
-}
-
-export interface DateTimeScalarConfig
-  extends GraphQLScalarTypeConfig<ResolversTypes['DateTime'], any> {
-  name: 'DateTime';
-}
-
-export type DirectRoomResolvers<
-  ContextType = any,
-  ParentType extends ResolversParentTypes['DirectRoom'] = ResolversParentTypes['DirectRoom']
-> = {
-  displayName?: Resolver<ResolversTypes['String'], ParentType, ContextType>;
-  id?: Resolver<ResolversTypes['String'], ParentType, ContextType>;
-  messages?: Resolver<
-    Array<ResolversTypes['Message']>,
-    ParentType,
-    ContextType
-  >;
-  receiverID?: Resolver<
-    Maybe<ResolversTypes['String']>,
-    ParentType,
-    ContextType
-  >;
-  __isTypeOf?: IsTypeOfResolverFn<ParentType, ContextType>;
-};
-
-export type DiscussionResolvers<
-  ContextType = any,
-  ParentType extends ResolversParentTypes['Discussion'] = ResolversParentTypes['Discussion']
-> = {
-  authorization?: Resolver<
-    Maybe<ResolversTypes['Authorization']>,
-    ParentType,
-    ContextType
-  >;
-  category?: Resolver<
-    ResolversTypes['DiscussionCategory'],
-    ParentType,
-    ContextType
-  >;
-  comments?: Resolver<ResolversTypes['Room'], ParentType, ContextType>;
-  createdBy?: Resolver<Maybe<ResolversTypes['UUID']>, ParentType, ContextType>;
-  id?: Resolver<ResolversTypes['UUID'], ParentType, ContextType>;
-  nameID?: Resolver<ResolversTypes['NameID'], ParentType, ContextType>;
-  profile?: Resolver<ResolversTypes['Profile'], ParentType, ContextType>;
-  timestamp?: Resolver<Maybe<ResolversTypes['Float']>, ParentType, ContextType>;
-  __isTypeOf?: IsTypeOfResolverFn<ParentType, ContextType>;
-};
-
-export type DocumentResolvers<
-  ContextType = any,
-  ParentType extends ResolversParentTypes['Document'] = ResolversParentTypes['Document']
-> = {
-  anonymousReadAccess?: Resolver<
-    ResolversTypes['Boolean'],
-    ParentType,
-    ContextType
-  >;
-  authorization?: Resolver<
-    Maybe<ResolversTypes['Authorization']>,
-    ParentType,
-    ContextType
-  >;
-  createdBy?: Resolver<Maybe<ResolversTypes['User']>, ParentType, ContextType>;
-  displayName?: Resolver<ResolversTypes['String'], ParentType, ContextType>;
-  id?: Resolver<ResolversTypes['UUID'], ParentType, ContextType>;
-  mimeType?: Resolver<ResolversTypes['MimeType'], ParentType, ContextType>;
-  size?: Resolver<ResolversTypes['Float'], ParentType, ContextType>;
-  tagset?: Resolver<ResolversTypes['Tagset'], ParentType, ContextType>;
-  uploadedDate?: Resolver<ResolversTypes['DateTime'], ParentType, ContextType>;
-  __isTypeOf?: IsTypeOfResolverFn<ParentType, ContextType>;
-};
-
-export type EcosystemModelResolvers<
-  ContextType = any,
-  ParentType extends ResolversParentTypes['EcosystemModel'] = ResolversParentTypes['EcosystemModel']
-> = {
-  actorGroups?: Resolver<
-    Maybe<Array<ResolversTypes['ActorGroup']>>,
-    ParentType,
-    ContextType
-  >;
-  authorization?: Resolver<
-    Maybe<ResolversTypes['Authorization']>,
-    ParentType,
-    ContextType
-  >;
-  description?: Resolver<
-    Maybe<ResolversTypes['String']>,
-    ParentType,
-    ContextType
-  >;
-  id?: Resolver<ResolversTypes['UUID'], ParentType, ContextType>;
-  __isTypeOf?: IsTypeOfResolverFn<ParentType, ContextType>;
-};
-
-export interface EmojiScalarConfig
-  extends GraphQLScalarTypeConfig<ResolversTypes['Emoji'], any> {
-  name: 'Emoji';
-}
-
-export type FeatureFlagResolvers<
-  ContextType = any,
-  ParentType extends ResolversParentTypes['FeatureFlag'] = ResolversParentTypes['FeatureFlag']
-> = {
-  enabled?: Resolver<ResolversTypes['Boolean'], ParentType, ContextType>;
-  name?: Resolver<ResolversTypes['String'], ParentType, ContextType>;
-  __isTypeOf?: IsTypeOfResolverFn<ParentType, ContextType>;
-};
-
-export type FeedbackTemplateResolvers<
-  ContextType = any,
-  ParentType extends ResolversParentTypes['FeedbackTemplate'] = ResolversParentTypes['FeedbackTemplate']
-> = {
-  name?: Resolver<ResolversTypes['String'], ParentType, ContextType>;
-  questions?: Resolver<
-    Array<ResolversTypes['QuestionTemplate']>,
-    ParentType,
-    ContextType
-  >;
-  __isTypeOf?: IsTypeOfResolverFn<ParentType, ContextType>;
-};
-
-export type FileStorageConfigResolvers<
-  ContextType = any,
-  ParentType extends ResolversParentTypes['FileStorageConfig'] = ResolversParentTypes['FileStorageConfig']
-> = {
-  maxFileSize?: Resolver<ResolversTypes['Float'], ParentType, ContextType>;
-  mimeTypes?: Resolver<
-    Array<ResolversTypes['String']>,
-    ParentType,
-    ContextType
-  >;
-  __isTypeOf?: IsTypeOfResolverFn<ParentType, ContextType>;
-};
-
-export type FormResolvers<
-  ContextType = any,
-  ParentType extends ResolversParentTypes['Form'] = ResolversParentTypes['Form']
-> = {
-  description?: Resolver<
-    Maybe<ResolversTypes['Markdown']>,
-    ParentType,
-    ContextType
-  >;
-  id?: Resolver<ResolversTypes['UUID'], ParentType, ContextType>;
-  questions?: Resolver<
-    Array<ResolversTypes['FormQuestion']>,
-    ParentType,
-    ContextType
-  >;
-  __isTypeOf?: IsTypeOfResolverFn<ParentType, ContextType>;
-};
-
-export type FormQuestionResolvers<
-  ContextType = any,
-  ParentType extends ResolversParentTypes['FormQuestion'] = ResolversParentTypes['FormQuestion']
-> = {
-  explanation?: Resolver<ResolversTypes['String'], ParentType, ContextType>;
-  maxLength?: Resolver<ResolversTypes['Float'], ParentType, ContextType>;
-  question?: Resolver<ResolversTypes['String'], ParentType, ContextType>;
-  required?: Resolver<ResolversTypes['Boolean'], ParentType, ContextType>;
-  sortOrder?: Resolver<ResolversTypes['Float'], ParentType, ContextType>;
-  __isTypeOf?: IsTypeOfResolverFn<ParentType, ContextType>;
-};
-
-export type GeoResolvers<
-  ContextType = any,
-  ParentType extends ResolversParentTypes['Geo'] = ResolversParentTypes['Geo']
-> = {
-  endpoint?: Resolver<ResolversTypes['String'], ParentType, ContextType>;
-  __isTypeOf?: IsTypeOfResolverFn<ParentType, ContextType>;
-};
-
-export type GroupableResolvers<
-  ContextType = any,
-  ParentType extends ResolversParentTypes['Groupable'] = ResolversParentTypes['Groupable']
-> = {
-  __resolveType: TypeResolveFn<
-    'Community' | 'Organization',
-    ParentType,
-    ContextType
-  >;
-  groups?: Resolver<
-    Maybe<Array<ResolversTypes['UserGroup']>>,
-    ParentType,
-    ContextType
-  >;
-};
-
-export type HubResolvers<
-  ContextType = any,
-  ParentType extends ResolversParentTypes['Hub'] = ResolversParentTypes['Hub']
-> = {
-  agent?: Resolver<Maybe<ResolversTypes['Agent']>, ParentType, ContextType>;
-  application?: Resolver<
-    ResolversTypes['Application'],
-    ParentType,
-    ContextType,
-    RequireFields<HubApplicationArgs, 'ID'>
-  >;
-  authorization?: Resolver<
-    Maybe<ResolversTypes['Authorization']>,
-    ParentType,
-    ContextType
-  >;
-  challenge?: Resolver<
-    ResolversTypes['Challenge'],
-    ParentType,
-    ContextType,
-    RequireFields<HubChallengeArgs, 'ID'>
-  >;
-  challenges?: Resolver<
-    Maybe<Array<ResolversTypes['Challenge']>>,
-    ParentType,
-    ContextType,
-    Partial<HubChallengesArgs>
-  >;
-  collaboration?: Resolver<
-    Maybe<ResolversTypes['Collaboration']>,
-    ParentType,
-    ContextType
-  >;
-  community?: Resolver<
-    Maybe<ResolversTypes['Community']>,
-    ParentType,
-    ContextType,
-    Partial<HubCommunityArgs>
-  >;
-  context?: Resolver<Maybe<ResolversTypes['Context']>, ParentType, ContextType>;
-  group?: Resolver<
-    ResolversTypes['UserGroup'],
-    ParentType,
-    ContextType,
-    RequireFields<HubGroupArgs, 'ID'>
-  >;
-  groups?: Resolver<
-    Array<ResolversTypes['UserGroup']>,
-    ParentType,
-    ContextType
-  >;
-  host?: Resolver<
-    Maybe<ResolversTypes['Organization']>,
-    ParentType,
-    ContextType
-  >;
-  id?: Resolver<ResolversTypes['UUID'], ParentType, ContextType>;
-  metrics?: Resolver<
-    Maybe<Array<ResolversTypes['NVP']>>,
-    ParentType,
-    ContextType
-  >;
-  nameID?: Resolver<ResolversTypes['NameID'], ParentType, ContextType>;
-  opportunities?: Resolver<
-    Maybe<Array<ResolversTypes['Opportunity']>>,
-    ParentType,
-    ContextType,
-    Partial<HubOpportunitiesArgs>
-  >;
-  opportunity?: Resolver<
-    ResolversTypes['Opportunity'],
-    ParentType,
-    ContextType,
-    RequireFields<HubOpportunityArgs, 'ID'>
-  >;
-  preferences?: Resolver<
-    Maybe<Array<ResolversTypes['Preference']>>,
-    ParentType,
-    ContextType
-  >;
-  profile?: Resolver<ResolversTypes['Profile'], ParentType, ContextType>;
-  project?: Resolver<
-    ResolversTypes['Project'],
-    ParentType,
-    ContextType,
-    RequireFields<HubProjectArgs, 'ID'>
-  >;
-  projects?: Resolver<
-    Array<ResolversTypes['Project']>,
-    ParentType,
-    ContextType
-  >;
-  storageBucket?: Resolver<
-    Maybe<ResolversTypes['StorageBucket']>,
-    ParentType,
-    ContextType
-  >;
-  templates?: Resolver<
-    Maybe<ResolversTypes['TemplatesSet']>,
-    ParentType,
-    ContextType
-  >;
-  timeline?: Resolver<
-    Maybe<ResolversTypes['Timeline']>,
-    ParentType,
-    ContextType
-  >;
-  visibility?: Resolver<
-    ResolversTypes['HubVisibility'],
-    ParentType,
-    ContextType
-  >;
-  __isTypeOf?: IsTypeOfResolverFn<ParentType, ContextType>;
-};
-
-export type ISearchResultsResolvers<
-  ContextType = any,
-  ParentType extends ResolversParentTypes['ISearchResults'] = ResolversParentTypes['ISearchResults']
-> = {
-  contributionResults?: Resolver<
-    Array<ResolversTypes['SearchResult']>,
-    ParentType,
-    ContextType
-  >;
-  contributionResultsCount?: Resolver<
-    ResolversTypes['Float'],
-    ParentType,
-    ContextType
-  >;
-  contributorResults?: Resolver<
-    Array<ResolversTypes['SearchResult']>,
-    ParentType,
-    ContextType
-  >;
-  contributorResultsCount?: Resolver<
-    ResolversTypes['Float'],
-    ParentType,
-    ContextType
-  >;
-  groupResults?: Resolver<
-    Array<ResolversTypes['SearchResult']>,
-    ParentType,
-    ContextType
-  >;
-  journeyResults?: Resolver<
-    Array<ResolversTypes['SearchResult']>,
-    ParentType,
-    ContextType
-  >;
-  journeyResultsCount?: Resolver<
-    ResolversTypes['Float'],
-    ParentType,
-    ContextType
-  >;
-  __isTypeOf?: IsTypeOfResolverFn<ParentType, ContextType>;
-};
-
-export type InnovationFlowTemplateResolvers<
-  ContextType = any,
-  ParentType extends ResolversParentTypes['InnovationFlowTemplate'] = ResolversParentTypes['InnovationFlowTemplate']
-> = {
-  authorization?: Resolver<
-    Maybe<ResolversTypes['Authorization']>,
-    ParentType,
-    ContextType
-  >;
-  definition?: Resolver<
-    ResolversTypes['LifecycleDefinition'],
-    ParentType,
-    ContextType
-  >;
-  id?: Resolver<ResolversTypes['UUID'], ParentType, ContextType>;
-  profile?: Resolver<ResolversTypes['Profile'], ParentType, ContextType>;
-  type?: Resolver<
-    ResolversTypes['InnovationFlowType'],
-    ParentType,
-    ContextType
-  >;
-  __isTypeOf?: IsTypeOfResolverFn<ParentType, ContextType>;
-};
-
-export type InnovationHubResolvers<
-  ContextType = any,
-  ParentType extends ResolversParentTypes['InnovationHub'] = ResolversParentTypes['InnovationHub']
-> = {
-  authorization?: Resolver<
-    Maybe<ResolversTypes['Authorization']>,
-    ParentType,
-    ContextType
-  >;
-  hubListFilter?: Resolver<
-    Maybe<Array<ResolversTypes['Hub']>>,
-    ParentType,
-    ContextType
-  >;
-  hubVisibilityFilter?: Resolver<
-    Maybe<ResolversTypes['HubVisibility']>,
-    ParentType,
-    ContextType
-  >;
-  id?: Resolver<ResolversTypes['UUID'], ParentType, ContextType>;
-  nameID?: Resolver<ResolversTypes['NameID'], ParentType, ContextType>;
-  profile?: Resolver<ResolversTypes['Profile'], ParentType, ContextType>;
-  subdomain?: Resolver<ResolversTypes['String'], ParentType, ContextType>;
-  type?: Resolver<ResolversTypes['InnovationHubType'], ParentType, ContextType>;
-  __isTypeOf?: IsTypeOfResolverFn<ParentType, ContextType>;
-};
-
-export type InnovationPackResolvers<
-  ContextType = any,
-  ParentType extends ResolversParentTypes['InnovationPack'] = ResolversParentTypes['InnovationPack']
-> = {
-  authorization?: Resolver<
-    Maybe<ResolversTypes['Authorization']>,
-    ParentType,
-    ContextType
-  >;
-  id?: Resolver<ResolversTypes['UUID'], ParentType, ContextType>;
-  nameID?: Resolver<ResolversTypes['NameID'], ParentType, ContextType>;
-  profile?: Resolver<ResolversTypes['Profile'], ParentType, ContextType>;
-  provider?: Resolver<
-    Maybe<ResolversTypes['Organization']>,
-    ParentType,
-    ContextType
-  >;
-  templates?: Resolver<
-    Maybe<ResolversTypes['TemplatesSet']>,
-    ParentType,
-    ContextType
-  >;
-  __isTypeOf?: IsTypeOfResolverFn<ParentType, ContextType>;
-};
-
-export type InvitationResolvers<
-  ContextType = any,
-  ParentType extends ResolversParentTypes['Invitation'] = ResolversParentTypes['Invitation']
-> = {
-  authorization?: Resolver<
-    Maybe<ResolversTypes['Authorization']>,
-    ParentType,
-    ContextType
-  >;
-  createdBy?: Resolver<ResolversTypes['User'], ParentType, ContextType>;
-  createdDate?: Resolver<ResolversTypes['DateTime'], ParentType, ContextType>;
-  id?: Resolver<ResolversTypes['UUID'], ParentType, ContextType>;
-  lifecycle?: Resolver<ResolversTypes['Lifecycle'], ParentType, ContextType>;
-  updatedDate?: Resolver<ResolversTypes['DateTime'], ParentType, ContextType>;
-  user?: Resolver<ResolversTypes['User'], ParentType, ContextType>;
-  __isTypeOf?: IsTypeOfResolverFn<ParentType, ContextType>;
-};
-
-export type InvitationForRoleResultResolvers<
-  ContextType = any,
-  ParentType extends ResolversParentTypes['InvitationForRoleResult'] = ResolversParentTypes['InvitationForRoleResult']
-> = {
-  challengeID?: Resolver<
-    Maybe<ResolversTypes['UUID']>,
-    ParentType,
-    ContextType
-  >;
-  communityID?: Resolver<ResolversTypes['UUID'], ParentType, ContextType>;
-  createdDate?: Resolver<ResolversTypes['DateTime'], ParentType, ContextType>;
-  displayName?: Resolver<ResolversTypes['String'], ParentType, ContextType>;
-  hubID?: Resolver<ResolversTypes['UUID'], ParentType, ContextType>;
-  id?: Resolver<ResolversTypes['UUID'], ParentType, ContextType>;
-  opportunityID?: Resolver<
-    Maybe<ResolversTypes['UUID']>,
-    ParentType,
-    ContextType
-  >;
-  state?: Resolver<ResolversTypes['String'], ParentType, ContextType>;
-  updatedDate?: Resolver<ResolversTypes['DateTime'], ParentType, ContextType>;
-  __isTypeOf?: IsTypeOfResolverFn<ParentType, ContextType>;
-};
-
-export interface JsonScalarConfig
-  extends GraphQLScalarTypeConfig<ResolversTypes['JSON'], any> {
-  name: 'JSON';
-}
-
-export type LibraryResolvers<
-  ContextType = any,
-  ParentType extends ResolversParentTypes['Library'] = ResolversParentTypes['Library']
-> = {
-  authorization?: Resolver<
-    Maybe<ResolversTypes['Authorization']>,
-    ParentType,
-    ContextType
-  >;
-  id?: Resolver<ResolversTypes['UUID'], ParentType, ContextType>;
-  innovationPack?: Resolver<
-    Maybe<ResolversTypes['InnovationPack']>,
-    ParentType,
-    ContextType,
-    RequireFields<LibraryInnovationPackArgs, 'ID'>
-  >;
-  innovationPacks?: Resolver<
-    Array<ResolversTypes['InnovationPack']>,
-    ParentType,
-    ContextType
-  >;
-  storageBucket?: Resolver<
-    Maybe<ResolversTypes['StorageBucket']>,
-    ParentType,
-    ContextType
-  >;
-  __isTypeOf?: IsTypeOfResolverFn<ParentType, ContextType>;
-};
-
-export type LifecycleResolvers<
-  ContextType = any,
-  ParentType extends ResolversParentTypes['Lifecycle'] = ResolversParentTypes['Lifecycle']
-> = {
-  id?: Resolver<ResolversTypes['UUID'], ParentType, ContextType>;
-  machineDef?: Resolver<
-    ResolversTypes['LifecycleDefinition'],
-    ParentType,
-    ContextType
-  >;
-  nextEvents?: Resolver<
-    Maybe<Array<ResolversTypes['String']>>,
-    ParentType,
-    ContextType
-  >;
-  state?: Resolver<Maybe<ResolversTypes['String']>, ParentType, ContextType>;
-  stateIsFinal?: Resolver<ResolversTypes['Boolean'], ParentType, ContextType>;
-  templateName?: Resolver<
-    Maybe<ResolversTypes['String']>,
-    ParentType,
-    ContextType
-  >;
-  __isTypeOf?: IsTypeOfResolverFn<ParentType, ContextType>;
-};
-
-export interface LifecycleDefinitionScalarConfig
-  extends GraphQLScalarTypeConfig<ResolversTypes['LifecycleDefinition'], any> {
-  name: 'LifecycleDefinition';
-}
-
-export type LocationResolvers<
-  ContextType = any,
-  ParentType extends ResolversParentTypes['Location'] = ResolversParentTypes['Location']
-> = {
-  addressLine1?: Resolver<ResolversTypes['String'], ParentType, ContextType>;
-  addressLine2?: Resolver<ResolversTypes['String'], ParentType, ContextType>;
-  city?: Resolver<ResolversTypes['String'], ParentType, ContextType>;
-  country?: Resolver<ResolversTypes['String'], ParentType, ContextType>;
-  id?: Resolver<ResolversTypes['UUID'], ParentType, ContextType>;
-  postalCode?: Resolver<ResolversTypes['String'], ParentType, ContextType>;
-  stateOrProvince?: Resolver<ResolversTypes['String'], ParentType, ContextType>;
-  __isTypeOf?: IsTypeOfResolverFn<ParentType, ContextType>;
-};
-
-export interface MarkdownScalarConfig
-  extends GraphQLScalarTypeConfig<ResolversTypes['Markdown'], any> {
-  name: 'Markdown';
-}
-
-export type MessageResolvers<
-  ContextType = any,
-  ParentType extends ResolversParentTypes['Message'] = ResolversParentTypes['Message']
-> = {
-  id?: Resolver<ResolversTypes['MessageID'], ParentType, ContextType>;
-  message?: Resolver<ResolversTypes['Markdown'], ParentType, ContextType>;
-  reactions?: Resolver<
-    Array<ResolversTypes['Reaction']>,
-    ParentType,
-    ContextType
-  >;
-  sender?: Resolver<Maybe<ResolversTypes['User']>, ParentType, ContextType>;
-  threadID?: Resolver<Maybe<ResolversTypes['String']>, ParentType, ContextType>;
-  timestamp?: Resolver<ResolversTypes['Float'], ParentType, ContextType>;
-  __isTypeOf?: IsTypeOfResolverFn<ParentType, ContextType>;
-};
-
-export interface MessageIdScalarConfig
-  extends GraphQLScalarTypeConfig<ResolversTypes['MessageID'], any> {
-  name: 'MessageID';
-}
-
-export type MetadataResolvers<
-  ContextType = any,
-  ParentType extends ResolversParentTypes['Metadata'] = ResolversParentTypes['Metadata']
-> = {
-  metrics?: Resolver<Array<ResolversTypes['NVP']>, ParentType, ContextType>;
-  services?: Resolver<
-    Array<ResolversTypes['ServiceMetadata']>,
-    ParentType,
-    ContextType
-  >;
-  __isTypeOf?: IsTypeOfResolverFn<ParentType, ContextType>;
-};
-
-export type MutationResolvers<
-  ContextType = any,
-  ParentType extends ResolversParentTypes['Mutation'] = ResolversParentTypes['Mutation']
-> = {
-  addReactionToMessageInRoom?: Resolver<
-    ResolversTypes['Reaction'],
-    ParentType,
-    ContextType,
-    RequireFields<MutationAddReactionToMessageInRoomArgs, 'reactionData'>
-  >;
-  adminCommunicationEnsureAccessToCommunications?: Resolver<
-    ResolversTypes['Boolean'],
-    ParentType,
-    ContextType,
-    RequireFields<
-      MutationAdminCommunicationEnsureAccessToCommunicationsArgs,
-      'communicationData'
-    >
-  >;
-  adminCommunicationRemoveOrphanedRoom?: Resolver<
-    ResolversTypes['Boolean'],
-    ParentType,
-    ContextType,
-    RequireFields<
-      MutationAdminCommunicationRemoveOrphanedRoomArgs,
-      'orphanedRoomData'
-    >
-  >;
-  adminCommunicationUpdateRoomsJoinRule?: Resolver<
-    ResolversTypes['Boolean'],
-    ParentType,
-    ContextType,
-    RequireFields<
-      MutationAdminCommunicationUpdateRoomsJoinRuleArgs,
-      'changeRoomAccessData'
-    >
-  >;
-  adminStorageMigrateIpfsUrls?: Resolver<
-    ResolversTypes['Boolean'],
-    ParentType,
-    ContextType
-  >;
-  applyForCommunityMembership?: Resolver<
-    ResolversTypes['Application'],
-    ParentType,
-    ContextType,
-    RequireFields<MutationApplyForCommunityMembershipArgs, 'applicationData'>
-  >;
-  assignOrganizationAsCommunityLead?: Resolver<
-    ResolversTypes['Community'],
-    ParentType,
-    ContextType,
-    RequireFields<
-      MutationAssignOrganizationAsCommunityLeadArgs,
-      'leadershipData'
-    >
-  >;
-  assignOrganizationAsCommunityMember?: Resolver<
-    ResolversTypes['Community'],
-    ParentType,
-    ContextType,
-    RequireFields<
-      MutationAssignOrganizationAsCommunityMemberArgs,
-      'membershipData'
-    >
-  >;
-  assignUserAsChallengeAdmin?: Resolver<
-    ResolversTypes['User'],
-    ParentType,
-    ContextType,
-    RequireFields<MutationAssignUserAsChallengeAdminArgs, 'membershipData'>
-  >;
-  assignUserAsCommunityLead?: Resolver<
-    ResolversTypes['Community'],
-    ParentType,
-    ContextType,
-    RequireFields<MutationAssignUserAsCommunityLeadArgs, 'leadershipData'>
-  >;
-  assignUserAsCommunityMember?: Resolver<
-    ResolversTypes['Community'],
-    ParentType,
-    ContextType,
-    RequireFields<MutationAssignUserAsCommunityMemberArgs, 'membershipData'>
-  >;
-  assignUserAsGlobalAdmin?: Resolver<
-    ResolversTypes['User'],
-    ParentType,
-    ContextType,
-    RequireFields<MutationAssignUserAsGlobalAdminArgs, 'membershipData'>
-  >;
-  assignUserAsGlobalCommunityAdmin?: Resolver<
-    ResolversTypes['User'],
-    ParentType,
-    ContextType,
-    RequireFields<
-      MutationAssignUserAsGlobalCommunityAdminArgs,
-      'membershipData'
-    >
-  >;
-  assignUserAsGlobalHubsAdmin?: Resolver<
-    ResolversTypes['User'],
-    ParentType,
-    ContextType,
-    RequireFields<MutationAssignUserAsGlobalHubsAdminArgs, 'membershipData'>
-  >;
-  assignUserAsHubAdmin?: Resolver<
-    ResolversTypes['User'],
-    ParentType,
-    ContextType,
-    RequireFields<MutationAssignUserAsHubAdminArgs, 'membershipData'>
-  >;
-  assignUserAsOpportunityAdmin?: Resolver<
-    ResolversTypes['User'],
-    ParentType,
-    ContextType,
-    RequireFields<MutationAssignUserAsOpportunityAdminArgs, 'membershipData'>
-  >;
-  assignUserAsOrganizationAdmin?: Resolver<
-    ResolversTypes['User'],
-    ParentType,
-    ContextType,
-    RequireFields<MutationAssignUserAsOrganizationAdminArgs, 'membershipData'>
-  >;
-  assignUserAsOrganizationOwner?: Resolver<
-    ResolversTypes['User'],
-    ParentType,
-    ContextType,
-    RequireFields<MutationAssignUserAsOrganizationOwnerArgs, 'membershipData'>
-  >;
-  assignUserToGroup?: Resolver<
-    ResolversTypes['UserGroup'],
-    ParentType,
-    ContextType,
-    RequireFields<MutationAssignUserToGroupArgs, 'membershipData'>
-  >;
-  assignUserToOrganization?: Resolver<
-    ResolversTypes['Organization'],
-    ParentType,
-    ContextType,
-    RequireFields<MutationAssignUserToOrganizationArgs, 'membershipData'>
-  >;
-  authorizationPolicyResetAll?: Resolver<
-    ResolversTypes['Boolean'],
-    ParentType,
-    ContextType
-  >;
-  authorizationPolicyResetOnHub?: Resolver<
-    ResolversTypes['Hub'],
-    ParentType,
-    ContextType,
-    RequireFields<
-      MutationAuthorizationPolicyResetOnHubArgs,
-      'authorizationResetData'
-    >
-  >;
-  authorizationPolicyResetOnOrganization?: Resolver<
-    ResolversTypes['Organization'],
-    ParentType,
-    ContextType,
-    RequireFields<
-      MutationAuthorizationPolicyResetOnOrganizationArgs,
-      'authorizationResetData'
-    >
-  >;
-  authorizationPolicyResetOnPlatform?: Resolver<
-    ResolversTypes['Platform'],
-    ParentType,
-    ContextType
-  >;
-  authorizationPolicyResetOnUser?: Resolver<
-    ResolversTypes['User'],
-    ParentType,
-    ContextType,
-    RequireFields<
-      MutationAuthorizationPolicyResetOnUserArgs,
-      'authorizationResetData'
-    >
-  >;
-  beginAlkemioUserVerifiedCredentialOfferInteraction?: Resolver<
-    ResolversTypes['AgentBeginVerifiedCredentialOfferOutput'],
-    ParentType,
-    ContextType
-  >;
-  beginCommunityMemberVerifiedCredentialOfferInteraction?: Resolver<
-    ResolversTypes['AgentBeginVerifiedCredentialOfferOutput'],
-    ParentType,
-    ContextType,
-    RequireFields<
-      MutationBeginCommunityMemberVerifiedCredentialOfferInteractionArgs,
-      'communityID'
-    >
-  >;
-  beginVerifiedCredentialRequestInteraction?: Resolver<
-    ResolversTypes['AgentBeginVerifiedCredentialRequestOutput'],
-    ParentType,
-    ContextType,
-    RequireFields<
-      MutationBeginVerifiedCredentialRequestInteractionArgs,
-      'types'
-    >
-  >;
-  convertChallengeToHub?: Resolver<
-    ResolversTypes['Hub'],
-    ParentType,
-    ContextType,
-    RequireFields<MutationConvertChallengeToHubArgs, 'convertData'>
-  >;
-  convertOpportunityToChallenge?: Resolver<
-    ResolversTypes['Challenge'],
-    ParentType,
-    ContextType,
-    RequireFields<MutationConvertOpportunityToChallengeArgs, 'convertData'>
-  >;
-  createActor?: Resolver<
-    ResolversTypes['Actor'],
-    ParentType,
-    ContextType,
-    RequireFields<MutationCreateActorArgs, 'actorData'>
-  >;
-  createActorGroup?: Resolver<
-    ResolversTypes['ActorGroup'],
-    ParentType,
-    ContextType,
-    RequireFields<MutationCreateActorGroupArgs, 'actorGroupData'>
-  >;
-  createCalloutOnCollaboration?: Resolver<
-    ResolversTypes['Callout'],
-    ParentType,
-    ContextType,
-    RequireFields<MutationCreateCalloutOnCollaborationArgs, 'calloutData'>
-  >;
-  createChallenge?: Resolver<
-    ResolversTypes['Challenge'],
-    ParentType,
-    ContextType,
-    RequireFields<MutationCreateChallengeArgs, 'challengeData'>
-  >;
-  createChildChallenge?: Resolver<
-    ResolversTypes['Challenge'],
-    ParentType,
-    ContextType,
-    RequireFields<MutationCreateChildChallengeArgs, 'challengeData'>
-  >;
-  createDiscussion?: Resolver<
-    ResolversTypes['Discussion'],
-    ParentType,
-    ContextType,
-    RequireFields<MutationCreateDiscussionArgs, 'createData'>
-  >;
-  createEventOnCalendar?: Resolver<
-    ResolversTypes['CalendarEvent'],
-    ParentType,
-    ContextType,
-    RequireFields<MutationCreateEventOnCalendarArgs, 'eventData'>
-  >;
-  createFeedbackOnCommunityContext?: Resolver<
-    ResolversTypes['Boolean'],
-    ParentType,
-    ContextType,
-    RequireFields<MutationCreateFeedbackOnCommunityContextArgs, 'feedbackData'>
-  >;
-  createGroupOnCommunity?: Resolver<
-    ResolversTypes['UserGroup'],
-    ParentType,
-    ContextType,
-    RequireFields<MutationCreateGroupOnCommunityArgs, 'groupData'>
-  >;
-  createGroupOnOrganization?: Resolver<
-    ResolversTypes['UserGroup'],
-    ParentType,
-    ContextType,
-    RequireFields<MutationCreateGroupOnOrganizationArgs, 'groupData'>
-  >;
-  createHub?: Resolver<
-    ResolversTypes['Hub'],
-    ParentType,
-    ContextType,
-    RequireFields<MutationCreateHubArgs, 'hubData'>
-  >;
-  createInnovationFlowTemplate?: Resolver<
-    ResolversTypes['InnovationFlowTemplate'],
-    ParentType,
-    ContextType,
-    RequireFields<
-      MutationCreateInnovationFlowTemplateArgs,
-      'innovationFlowTemplateInput'
-    >
-  >;
-  createInnovationHub?: Resolver<
-    ResolversTypes['InnovationHub'],
-    ParentType,
-    ContextType,
-    RequireFields<MutationCreateInnovationHubArgs, 'createData'>
-  >;
-  createInnovationPackOnLibrary?: Resolver<
-    ResolversTypes['InnovationPack'],
-    ParentType,
-    ContextType,
-    RequireFields<MutationCreateInnovationPackOnLibraryArgs, 'packData'>
-  >;
-  createOpportunity?: Resolver<
-    ResolversTypes['Opportunity'],
-    ParentType,
-    ContextType,
-    RequireFields<MutationCreateOpportunityArgs, 'opportunityData'>
-  >;
-  createOrganization?: Resolver<
-    ResolversTypes['Organization'],
-    ParentType,
-    ContextType,
-    RequireFields<MutationCreateOrganizationArgs, 'organizationData'>
-  >;
-  createPostOnCallout?: Resolver<
-    ResolversTypes['Post'],
-    ParentType,
-    ContextType,
-    RequireFields<MutationCreatePostOnCalloutArgs, 'postData'>
-  >;
-  createPostTemplate?: Resolver<
-    ResolversTypes['PostTemplate'],
-    ParentType,
-    ContextType,
-    RequireFields<MutationCreatePostTemplateArgs, 'postTemplateInput'>
-  >;
-  createProject?: Resolver<
-    ResolversTypes['Project'],
-    ParentType,
-    ContextType,
-    RequireFields<MutationCreateProjectArgs, 'projectData'>
-  >;
-  createReferenceOnProfile?: Resolver<
-    ResolversTypes['Reference'],
-    ParentType,
-    ContextType,
-    RequireFields<MutationCreateReferenceOnProfileArgs, 'referenceInput'>
-  >;
-  createRelationOnCollaboration?: Resolver<
-    ResolversTypes['Relation'],
-    ParentType,
-    ContextType,
-    RequireFields<MutationCreateRelationOnCollaborationArgs, 'relationData'>
-  >;
-  createTagsetOnProfile?: Resolver<
-    ResolversTypes['Tagset'],
-    ParentType,
-    ContextType,
-    RequireFields<MutationCreateTagsetOnProfileArgs, 'tagsetData'>
-  >;
-  createUser?: Resolver<
-    ResolversTypes['User'],
-    ParentType,
-    ContextType,
-    RequireFields<MutationCreateUserArgs, 'userData'>
-  >;
-  createUserNewRegistration?: Resolver<
-    ResolversTypes['User'],
-    ParentType,
-    ContextType
-  >;
-  createWhiteboardOnCallout?: Resolver<
-    ResolversTypes['Whiteboard'],
-    ParentType,
-    ContextType,
-    RequireFields<MutationCreateWhiteboardOnCalloutArgs, 'whiteboardData'>
-  >;
-  createWhiteboardTemplate?: Resolver<
-    ResolversTypes['WhiteboardTemplate'],
-    ParentType,
-    ContextType,
-    RequireFields<
-      MutationCreateWhiteboardTemplateArgs,
-      'whiteboardTemplateInput'
-    >
-  >;
-  deleteActor?: Resolver<
-    ResolversTypes['Actor'],
-    ParentType,
-    ContextType,
-    RequireFields<MutationDeleteActorArgs, 'deleteData'>
-  >;
-  deleteActorGroup?: Resolver<
-    ResolversTypes['ActorGroup'],
-    ParentType,
-    ContextType,
-    RequireFields<MutationDeleteActorGroupArgs, 'deleteData'>
-  >;
-  deleteCalendarEvent?: Resolver<
-    ResolversTypes['CalendarEvent'],
-    ParentType,
-    ContextType,
-    RequireFields<MutationDeleteCalendarEventArgs, 'deleteData'>
-  >;
-  deleteCallout?: Resolver<
-    ResolversTypes['Callout'],
-    ParentType,
-    ContextType,
-    RequireFields<MutationDeleteCalloutArgs, 'deleteData'>
-  >;
-  deleteChallenge?: Resolver<
-    ResolversTypes['Challenge'],
-    ParentType,
-    ContextType,
-    RequireFields<MutationDeleteChallengeArgs, 'deleteData'>
-  >;
-  deleteCollaboration?: Resolver<
-    ResolversTypes['Collaboration'],
-    ParentType,
-    ContextType,
-    RequireFields<MutationDeleteCollaborationArgs, 'deleteData'>
-  >;
-  deleteDiscussion?: Resolver<
-    ResolversTypes['Discussion'],
-    ParentType,
-    ContextType,
-    RequireFields<MutationDeleteDiscussionArgs, 'deleteData'>
-  >;
-  deleteDocument?: Resolver<
-    ResolversTypes['Document'],
-    ParentType,
-    ContextType,
-    RequireFields<MutationDeleteDocumentArgs, 'deleteData'>
-  >;
-  deleteHub?: Resolver<
-    ResolversTypes['Hub'],
-    ParentType,
-    ContextType,
-    RequireFields<MutationDeleteHubArgs, 'deleteData'>
-  >;
-  deleteInnovationFlowTemplate?: Resolver<
-    ResolversTypes['InnovationFlowTemplate'],
-    ParentType,
-    ContextType,
-    RequireFields<MutationDeleteInnovationFlowTemplateArgs, 'deleteData'>
-  >;
-  deleteInnovationHub?: Resolver<
-    ResolversTypes['InnovationHub'],
-    ParentType,
-    ContextType,
-    RequireFields<MutationDeleteInnovationHubArgs, 'deleteData'>
-  >;
-  deleteInnovationPack?: Resolver<
-    ResolversTypes['InnovationPack'],
-    ParentType,
-    ContextType,
-    RequireFields<MutationDeleteInnovationPackArgs, 'deleteData'>
-  >;
-  deleteInvitation?: Resolver<
-    ResolversTypes['Invitation'],
-    ParentType,
-    ContextType,
-    RequireFields<MutationDeleteInvitationArgs, 'deleteData'>
-  >;
-  deleteOpportunity?: Resolver<
-    ResolversTypes['Opportunity'],
-    ParentType,
-    ContextType,
-    RequireFields<MutationDeleteOpportunityArgs, 'deleteData'>
-  >;
-  deleteOrganization?: Resolver<
-    ResolversTypes['Organization'],
-    ParentType,
-    ContextType,
-    RequireFields<MutationDeleteOrganizationArgs, 'deleteData'>
-  >;
-  deletePost?: Resolver<
-    ResolversTypes['Post'],
-    ParentType,
-    ContextType,
-    RequireFields<MutationDeletePostArgs, 'deleteData'>
-  >;
-  deletePostTemplate?: Resolver<
-    ResolversTypes['PostTemplate'],
-    ParentType,
-    ContextType,
-    RequireFields<MutationDeletePostTemplateArgs, 'deleteData'>
-  >;
-  deleteProject?: Resolver<
-    ResolversTypes['Project'],
-    ParentType,
-    ContextType,
-    RequireFields<MutationDeleteProjectArgs, 'deleteData'>
-  >;
-  deleteReference?: Resolver<
-    ResolversTypes['Reference'],
-    ParentType,
-    ContextType,
-    RequireFields<MutationDeleteReferenceArgs, 'deleteData'>
-  >;
-  deleteRelation?: Resolver<
-    ResolversTypes['Relation'],
-    ParentType,
-    ContextType,
-    RequireFields<MutationDeleteRelationArgs, 'deleteData'>
-  >;
-  deleteUser?: Resolver<
-    ResolversTypes['User'],
-    ParentType,
-    ContextType,
-    RequireFields<MutationDeleteUserArgs, 'deleteData'>
-  >;
-  deleteUserApplication?: Resolver<
-    ResolversTypes['Application'],
-    ParentType,
-    ContextType,
-    RequireFields<MutationDeleteUserApplicationArgs, 'deleteData'>
-  >;
-  deleteUserGroup?: Resolver<
-    ResolversTypes['UserGroup'],
-    ParentType,
-    ContextType,
-    RequireFields<MutationDeleteUserGroupArgs, 'deleteData'>
-  >;
-  deleteWhiteboard?: Resolver<
-    ResolversTypes['Whiteboard'],
-    ParentType,
-    ContextType,
-    RequireFields<MutationDeleteWhiteboardArgs, 'whiteboardData'>
-  >;
-  deleteWhiteboardTemplate?: Resolver<
-    ResolversTypes['WhiteboardTemplate'],
-    ParentType,
-    ContextType,
-    RequireFields<MutationDeleteWhiteboardTemplateArgs, 'deleteData'>
-  >;
-  eventOnApplication?: Resolver<
-    ResolversTypes['Application'],
-    ParentType,
-    ContextType,
-    RequireFields<MutationEventOnApplicationArgs, 'applicationEventData'>
-  >;
-  eventOnChallenge?: Resolver<
-    ResolversTypes['Challenge'],
-    ParentType,
-    ContextType,
-    RequireFields<MutationEventOnChallengeArgs, 'challengeEventData'>
-  >;
-  eventOnCommunityInvitation?: Resolver<
-    ResolversTypes['Application'],
-    ParentType,
-    ContextType,
-    RequireFields<MutationEventOnCommunityInvitationArgs, 'invitationEventData'>
-  >;
-  eventOnOpportunity?: Resolver<
-    ResolversTypes['Opportunity'],
-    ParentType,
-    ContextType,
-    RequireFields<MutationEventOnOpportunityArgs, 'opportunityEventData'>
-  >;
-  eventOnOrganizationVerification?: Resolver<
-    ResolversTypes['OrganizationVerification'],
-    ParentType,
-    ContextType,
-    RequireFields<
-      MutationEventOnOrganizationVerificationArgs,
-      'organizationVerificationEventData'
-    >
-  >;
-  eventOnProject?: Resolver<
-    ResolversTypes['Project'],
-    ParentType,
-    ContextType,
-    RequireFields<MutationEventOnProjectArgs, 'projectEventData'>
-  >;
-  eventOnWhiteboardCheckout?: Resolver<
-    ResolversTypes['WhiteboardCheckout'],
-    ParentType,
-    ContextType,
-    RequireFields<
-      MutationEventOnWhiteboardCheckoutArgs,
-      'whiteboardCheckoutEventData'
-    >
-  >;
-  grantCredentialToUser?: Resolver<
-    ResolversTypes['User'],
-    ParentType,
-    ContextType,
-    RequireFields<MutationGrantCredentialToUserArgs, 'grantCredentialData'>
-  >;
-  inviteExistingUserForCommunityMembership?: Resolver<
-    ResolversTypes['Invitation'],
-    ParentType,
-    ContextType,
-    RequireFields<
-      MutationInviteExistingUserForCommunityMembershipArgs,
-      'invitationData'
-    >
-  >;
-  joinCommunity?: Resolver<
-    ResolversTypes['Community'],
-    ParentType,
-    ContextType,
-    RequireFields<MutationJoinCommunityArgs, 'joinCommunityData'>
-  >;
-  messageUser?: Resolver<
-    ResolversTypes['String'],
-    ParentType,
-    ContextType,
-    RequireFields<MutationMessageUserArgs, 'messageData'>
-  >;
-  movePostToCallout?: Resolver<
-    ResolversTypes['Post'],
-    ParentType,
-    ContextType,
-    RequireFields<MutationMovePostToCalloutArgs, 'movePostData'>
-  >;
-  removeMessageOnRoom?: Resolver<
-    ResolversTypes['MessageID'],
-    ParentType,
-    ContextType,
-    RequireFields<MutationRemoveMessageOnRoomArgs, 'messageData'>
-  >;
-  removeOrganizationAsCommunityLead?: Resolver<
-    ResolversTypes['Community'],
-    ParentType,
-    ContextType,
-    RequireFields<
-      MutationRemoveOrganizationAsCommunityLeadArgs,
-      'leadershipData'
-    >
-  >;
-  removeOrganizationAsCommunityMember?: Resolver<
-    ResolversTypes['Community'],
-    ParentType,
-    ContextType,
-    RequireFields<
-      MutationRemoveOrganizationAsCommunityMemberArgs,
-      'membershipData'
-    >
-  >;
-  removeReactionToMessageInRoom?: Resolver<
-    ResolversTypes['Boolean'],
-    ParentType,
-    ContextType,
-    RequireFields<MutationRemoveReactionToMessageInRoomArgs, 'reactionData'>
-  >;
-  removeUserAsChallengeAdmin?: Resolver<
-    ResolversTypes['User'],
-    ParentType,
-    ContextType,
-    RequireFields<MutationRemoveUserAsChallengeAdminArgs, 'membershipData'>
-  >;
-  removeUserAsCommunityLead?: Resolver<
-    ResolversTypes['Community'],
-    ParentType,
-    ContextType,
-    RequireFields<MutationRemoveUserAsCommunityLeadArgs, 'leadershipData'>
-  >;
-  removeUserAsCommunityMember?: Resolver<
-    ResolversTypes['Community'],
-    ParentType,
-    ContextType,
-    RequireFields<MutationRemoveUserAsCommunityMemberArgs, 'membershipData'>
-  >;
-  removeUserAsGlobalAdmin?: Resolver<
-    ResolversTypes['User'],
-    ParentType,
-    ContextType,
-    RequireFields<MutationRemoveUserAsGlobalAdminArgs, 'membershipData'>
-  >;
-  removeUserAsGlobalCommunityAdmin?: Resolver<
-    ResolversTypes['User'],
-    ParentType,
-    ContextType,
-    RequireFields<
-      MutationRemoveUserAsGlobalCommunityAdminArgs,
-      'membershipData'
-    >
-  >;
-  removeUserAsGlobalHubsAdmin?: Resolver<
-    ResolversTypes['User'],
-    ParentType,
-    ContextType,
-    RequireFields<MutationRemoveUserAsGlobalHubsAdminArgs, 'membershipData'>
-  >;
-  removeUserAsHubAdmin?: Resolver<
-    ResolversTypes['User'],
-    ParentType,
-    ContextType,
-    RequireFields<MutationRemoveUserAsHubAdminArgs, 'membershipData'>
-  >;
-  removeUserAsOpportunityAdmin?: Resolver<
-    ResolversTypes['User'],
-    ParentType,
-    ContextType,
-    RequireFields<MutationRemoveUserAsOpportunityAdminArgs, 'membershipData'>
-  >;
-  removeUserAsOrganizationAdmin?: Resolver<
-    ResolversTypes['User'],
-    ParentType,
-    ContextType,
-    RequireFields<MutationRemoveUserAsOrganizationAdminArgs, 'membershipData'>
-  >;
-  removeUserAsOrganizationOwner?: Resolver<
-    ResolversTypes['User'],
-    ParentType,
-    ContextType,
-    RequireFields<MutationRemoveUserAsOrganizationOwnerArgs, 'membershipData'>
-  >;
-  removeUserFromGroup?: Resolver<
-    ResolversTypes['UserGroup'],
-    ParentType,
-    ContextType,
-    RequireFields<MutationRemoveUserFromGroupArgs, 'membershipData'>
-  >;
-  removeUserFromOrganization?: Resolver<
-    ResolversTypes['Organization'],
-    ParentType,
-    ContextType,
-    RequireFields<MutationRemoveUserFromOrganizationArgs, 'membershipData'>
-  >;
-  revokeCredentialFromUser?: Resolver<
-    ResolversTypes['User'],
-    ParentType,
-    ContextType,
-    RequireFields<MutationRevokeCredentialFromUserArgs, 'revokeCredentialData'>
-  >;
-  sendMessageReplyToRoom?: Resolver<
-    ResolversTypes['Message'],
-    ParentType,
-    ContextType,
-    RequireFields<MutationSendMessageReplyToRoomArgs, 'messageData'>
-  >;
-  sendMessageToCommunityLeads?: Resolver<
-    ResolversTypes['Boolean'],
-    ParentType,
-    ContextType,
-    RequireFields<MutationSendMessageToCommunityLeadsArgs, 'messageData'>
-  >;
-  sendMessageToOrganization?: Resolver<
-    ResolversTypes['Boolean'],
-    ParentType,
-    ContextType,
-    RequireFields<MutationSendMessageToOrganizationArgs, 'messageData'>
-  >;
-  sendMessageToRoom?: Resolver<
-    ResolversTypes['Message'],
-    ParentType,
-    ContextType,
-    RequireFields<MutationSendMessageToRoomArgs, 'messageData'>
-  >;
-  sendMessageToUser?: Resolver<
-    ResolversTypes['Boolean'],
-    ParentType,
-    ContextType,
-    RequireFields<MutationSendMessageToUserArgs, 'messageData'>
-  >;
-  updateActor?: Resolver<
-    ResolversTypes['Actor'],
-    ParentType,
-    ContextType,
-    RequireFields<MutationUpdateActorArgs, 'actorData'>
-  >;
-  updateCalendarEvent?: Resolver<
-    ResolversTypes['CalendarEvent'],
-    ParentType,
-    ContextType,
-    RequireFields<MutationUpdateCalendarEventArgs, 'eventData'>
-  >;
-  updateCallout?: Resolver<
-    ResolversTypes['Callout'],
-    ParentType,
-    ContextType,
-    RequireFields<MutationUpdateCalloutArgs, 'calloutData'>
-  >;
-  updateCalloutPublishInfo?: Resolver<
-    ResolversTypes['Callout'],
-    ParentType,
-    ContextType,
-    RequireFields<MutationUpdateCalloutPublishInfoArgs, 'calloutData'>
-  >;
-  updateCalloutVisibility?: Resolver<
-    ResolversTypes['Callout'],
-    ParentType,
-    ContextType,
-    RequireFields<MutationUpdateCalloutVisibilityArgs, 'calloutData'>
-  >;
-  updateCalloutsSortOrder?: Resolver<
-    Array<ResolversTypes['Callout']>,
-    ParentType,
-    ContextType,
-    RequireFields<MutationUpdateCalloutsSortOrderArgs, 'sortOrderData'>
-  >;
-  updateChallenge?: Resolver<
-    ResolversTypes['Challenge'],
-    ParentType,
-    ContextType,
-    RequireFields<MutationUpdateChallengeArgs, 'challengeData'>
-  >;
-  updateChallengeInnovationFlow?: Resolver<
-    ResolversTypes['Challenge'],
-    ParentType,
-    ContextType,
-    RequireFields<MutationUpdateChallengeInnovationFlowArgs, 'challengeData'>
-  >;
-  updateCommunityApplicationForm?: Resolver<
-    ResolversTypes['Community'],
-    ParentType,
-    ContextType,
-    RequireFields<
-      MutationUpdateCommunityApplicationFormArgs,
-      'applicationFormData'
-    >
-  >;
-  updateDiscussion?: Resolver<
-    ResolversTypes['Discussion'],
-    ParentType,
-    ContextType,
-    RequireFields<MutationUpdateDiscussionArgs, 'updateData'>
-  >;
-  updateDocument?: Resolver<
-    ResolversTypes['Document'],
-    ParentType,
-    ContextType,
-    RequireFields<MutationUpdateDocumentArgs, 'documentData'>
-  >;
-  updateEcosystemModel?: Resolver<
-    ResolversTypes['EcosystemModel'],
-    ParentType,
-    ContextType,
-    RequireFields<MutationUpdateEcosystemModelArgs, 'ecosystemModelData'>
-  >;
-  updateHub?: Resolver<
-    ResolversTypes['Hub'],
-    ParentType,
-    ContextType,
-    RequireFields<MutationUpdateHubArgs, 'hubData'>
-  >;
-  updateHubVisibility?: Resolver<
-    ResolversTypes['Hub'],
-    ParentType,
-    ContextType,
-    RequireFields<MutationUpdateHubVisibilityArgs, 'visibilityData'>
-  >;
-  updateInnovationFlowTemplate?: Resolver<
-    ResolversTypes['InnovationFlowTemplate'],
-    ParentType,
-    ContextType,
-    RequireFields<
-      MutationUpdateInnovationFlowTemplateArgs,
-      'innovationFlowTemplateInput'
-    >
-  >;
-  updateInnovationHub?: Resolver<
-    ResolversTypes['InnovationHub'],
-    ParentType,
-    ContextType,
-    RequireFields<MutationUpdateInnovationHubArgs, 'updateData'>
-  >;
-  updateInnovationPack?: Resolver<
-    ResolversTypes['InnovationPack'],
-    ParentType,
-    ContextType,
-    RequireFields<MutationUpdateInnovationPackArgs, 'innovationPackData'>
-  >;
-  updateOpportunity?: Resolver<
-    ResolversTypes['Opportunity'],
-    ParentType,
-    ContextType,
-    RequireFields<MutationUpdateOpportunityArgs, 'opportunityData'>
-  >;
-  updateOpportunityInnovationFlow?: Resolver<
-    ResolversTypes['Opportunity'],
-    ParentType,
-    ContextType,
-    RequireFields<
-      MutationUpdateOpportunityInnovationFlowArgs,
-      'opportunityData'
-    >
-  >;
-  updateOrganization?: Resolver<
-    ResolversTypes['Organization'],
-    ParentType,
-    ContextType,
-    RequireFields<MutationUpdateOrganizationArgs, 'organizationData'>
-  >;
-  updatePost?: Resolver<
-    ResolversTypes['Post'],
-    ParentType,
-    ContextType,
-    RequireFields<MutationUpdatePostArgs, 'postData'>
-  >;
-  updatePostTemplate?: Resolver<
-    ResolversTypes['PostTemplate'],
-    ParentType,
-    ContextType,
-    RequireFields<MutationUpdatePostTemplateArgs, 'postTemplateInput'>
-  >;
-  updatePreferenceOnChallenge?: Resolver<
-    ResolversTypes['Preference'],
-    ParentType,
-    ContextType,
-    RequireFields<MutationUpdatePreferenceOnChallengeArgs, 'preferenceData'>
-  >;
-  updatePreferenceOnHub?: Resolver<
-    ResolversTypes['Preference'],
-    ParentType,
-    ContextType,
-    RequireFields<MutationUpdatePreferenceOnHubArgs, 'preferenceData'>
-  >;
-  updatePreferenceOnOrganization?: Resolver<
-    ResolversTypes['Preference'],
-    ParentType,
-    ContextType,
-    RequireFields<MutationUpdatePreferenceOnOrganizationArgs, 'preferenceData'>
-  >;
-  updatePreferenceOnUser?: Resolver<
-    ResolversTypes['Preference'],
-    ParentType,
-    ContextType,
-    RequireFields<MutationUpdatePreferenceOnUserArgs, 'preferenceData'>
-  >;
-  updateProfile?: Resolver<
-    ResolversTypes['Profile'],
-    ParentType,
-    ContextType,
-    RequireFields<MutationUpdateProfileArgs, 'profileData'>
-  >;
-  updateProject?: Resolver<
-    ResolversTypes['Project'],
-    ParentType,
-    ContextType,
-    RequireFields<MutationUpdateProjectArgs, 'projectData'>
-  >;
-  updateUser?: Resolver<
-    ResolversTypes['User'],
-    ParentType,
-    ContextType,
-    RequireFields<MutationUpdateUserArgs, 'userData'>
-  >;
-  updateUserGroup?: Resolver<
-    ResolversTypes['UserGroup'],
-    ParentType,
-    ContextType,
-    RequireFields<MutationUpdateUserGroupArgs, 'userGroupData'>
-  >;
-  updateVisual?: Resolver<
-    ResolversTypes['Visual'],
-    ParentType,
-    ContextType,
-    RequireFields<MutationUpdateVisualArgs, 'updateData'>
-  >;
-  updateWhiteboard?: Resolver<
-    ResolversTypes['Whiteboard'],
-    ParentType,
-    ContextType,
-    RequireFields<MutationUpdateWhiteboardArgs, 'whiteboardData'>
-  >;
-  updateWhiteboardTemplate?: Resolver<
-    ResolversTypes['WhiteboardTemplate'],
-    ParentType,
-    ContextType,
-    RequireFields<
-      MutationUpdateWhiteboardTemplateArgs,
-      'whiteboardTemplateInput'
-    >
-  >;
-  uploadFileOnReference?: Resolver<
-    ResolversTypes['Reference'],
-    ParentType,
-    ContextType,
-    RequireFields<MutationUploadFileOnReferenceArgs, 'file' | 'uploadData'>
-  >;
-  uploadImageOnVisual?: Resolver<
-    ResolversTypes['Visual'],
-    ParentType,
-    ContextType,
-    RequireFields<MutationUploadImageOnVisualArgs, 'file' | 'uploadData'>
-  >;
-};
-
-export type NvpResolvers<
-  ContextType = any,
-  ParentType extends ResolversParentTypes['NVP'] = ResolversParentTypes['NVP']
-> = {
-  id?: Resolver<ResolversTypes['UUID'], ParentType, ContextType>;
-  name?: Resolver<ResolversTypes['String'], ParentType, ContextType>;
-  value?: Resolver<ResolversTypes['String'], ParentType, ContextType>;
-  __isTypeOf?: IsTypeOfResolverFn<ParentType, ContextType>;
-};
-
-export interface NameIdScalarConfig
-  extends GraphQLScalarTypeConfig<ResolversTypes['NameID'], any> {
-  name: 'NameID';
-}
-
-export type OpportunityResolvers<
-  ContextType = any,
-  ParentType extends ResolversParentTypes['Opportunity'] = ResolversParentTypes['Opportunity']
-> = {
-  authorization?: Resolver<
-    Maybe<ResolversTypes['Authorization']>,
-    ParentType,
-    ContextType
-  >;
-  collaboration?: Resolver<
-    Maybe<ResolversTypes['Collaboration']>,
-    ParentType,
-    ContextType
-  >;
-  community?: Resolver<
-    Maybe<ResolversTypes['Community']>,
-    ParentType,
-    ContextType
-  >;
-  context?: Resolver<Maybe<ResolversTypes['Context']>, ParentType, ContextType>;
-  id?: Resolver<ResolversTypes['UUID'], ParentType, ContextType>;
-  lifecycle?: Resolver<
-    Maybe<ResolversTypes['Lifecycle']>,
-    ParentType,
-    ContextType
-  >;
-  metrics?: Resolver<
-    Maybe<Array<ResolversTypes['NVP']>>,
-    ParentType,
-    ContextType
-  >;
-  nameID?: Resolver<ResolversTypes['NameID'], ParentType, ContextType>;
-  parentNameID?: Resolver<
-    Maybe<ResolversTypes['String']>,
-    ParentType,
-    ContextType
-  >;
-  profile?: Resolver<ResolversTypes['Profile'], ParentType, ContextType>;
-  projects?: Resolver<
-    Maybe<Array<ResolversTypes['Project']>>,
-    ParentType,
-    ContextType
-  >;
-  __isTypeOf?: IsTypeOfResolverFn<ParentType, ContextType>;
-};
-
-export type OpportunityCreatedResolvers<
-  ContextType = any,
-  ParentType extends ResolversParentTypes['OpportunityCreated'] = ResolversParentTypes['OpportunityCreated']
-> = {
-  challengeID?: Resolver<ResolversTypes['UUID'], ParentType, ContextType>;
-  opportunity?: Resolver<
-    ResolversTypes['Opportunity'],
-    ParentType,
-    ContextType
-  >;
-  __isTypeOf?: IsTypeOfResolverFn<ParentType, ContextType>;
-};
-
-export type OpportunityTemplateResolvers<
-  ContextType = any,
-  ParentType extends ResolversParentTypes['OpportunityTemplate'] = ResolversParentTypes['OpportunityTemplate']
-> = {
-  actorGroups?: Resolver<
-    Maybe<Array<ResolversTypes['String']>>,
-    ParentType,
-    ContextType
-  >;
-  name?: Resolver<ResolversTypes['String'], ParentType, ContextType>;
-  relations?: Resolver<
-    Maybe<Array<ResolversTypes['String']>>,
-    ParentType,
-    ContextType
-  >;
-  __isTypeOf?: IsTypeOfResolverFn<ParentType, ContextType>;
-};
-
-export type OrganizationResolvers<
-  ContextType = any,
-  ParentType extends ResolversParentTypes['Organization'] = ResolversParentTypes['Organization']
-> = {
-  admins?: Resolver<
-    Maybe<Array<ResolversTypes['User']>>,
-    ParentType,
-    ContextType
-  >;
-  agent?: Resolver<Maybe<ResolversTypes['Agent']>, ParentType, ContextType>;
-  associates?: Resolver<
-    Maybe<Array<ResolversTypes['User']>>,
-    ParentType,
-    ContextType
-  >;
-  authorization?: Resolver<
-    Maybe<ResolversTypes['Authorization']>,
-    ParentType,
-    ContextType
-  >;
-  contactEmail?: Resolver<
-    Maybe<ResolversTypes['String']>,
-    ParentType,
-    ContextType
-  >;
-  domain?: Resolver<Maybe<ResolversTypes['String']>, ParentType, ContextType>;
-  group?: Resolver<
-    Maybe<ResolversTypes['UserGroup']>,
-    ParentType,
-    ContextType,
-    RequireFields<OrganizationGroupArgs, 'ID'>
-  >;
-  groups?: Resolver<
-    Maybe<Array<ResolversTypes['UserGroup']>>,
-    ParentType,
-    ContextType
-  >;
-  id?: Resolver<ResolversTypes['UUID'], ParentType, ContextType>;
-  legalEntityName?: Resolver<
-    Maybe<ResolversTypes['String']>,
-    ParentType,
-    ContextType
-  >;
-  metrics?: Resolver<
-    Maybe<Array<ResolversTypes['NVP']>>,
-    ParentType,
-    ContextType
-  >;
-  nameID?: Resolver<ResolversTypes['NameID'], ParentType, ContextType>;
-  owners?: Resolver<
-    Maybe<Array<ResolversTypes['User']>>,
-    ParentType,
-    ContextType
-  >;
-  preferences?: Resolver<
-    Array<ResolversTypes['Preference']>,
-    ParentType,
-    ContextType
-  >;
-  profile?: Resolver<ResolversTypes['Profile'], ParentType, ContextType>;
-  storageBucket?: Resolver<
-    Maybe<ResolversTypes['StorageBucket']>,
-    ParentType,
-    ContextType
-  >;
-  verification?: Resolver<
-    ResolversTypes['OrganizationVerification'],
-    ParentType,
-    ContextType
-  >;
-  website?: Resolver<Maybe<ResolversTypes['String']>, ParentType, ContextType>;
-  __isTypeOf?: IsTypeOfResolverFn<ParentType, ContextType>;
-};
-
-export type OrganizationTemplateResolvers<
-  ContextType = any,
-  ParentType extends ResolversParentTypes['OrganizationTemplate'] = ResolversParentTypes['OrganizationTemplate']
-> = {
-  name?: Resolver<ResolversTypes['String'], ParentType, ContextType>;
-  tagsets?: Resolver<
-    Maybe<Array<ResolversTypes['TagsetTemplate']>>,
-    ParentType,
-    ContextType
-  >;
-  __isTypeOf?: IsTypeOfResolverFn<ParentType, ContextType>;
-};
-
-export type OrganizationVerificationResolvers<
-  ContextType = any,
-  ParentType extends ResolversParentTypes['OrganizationVerification'] = ResolversParentTypes['OrganizationVerification']
-> = {
-  authorization?: Resolver<
-    Maybe<ResolversTypes['Authorization']>,
-    ParentType,
-    ContextType
-  >;
-  id?: Resolver<ResolversTypes['UUID'], ParentType, ContextType>;
-  lifecycle?: Resolver<ResolversTypes['Lifecycle'], ParentType, ContextType>;
-  status?: Resolver<
-    ResolversTypes['OrganizationVerificationEnum'],
-    ParentType,
-    ContextType
-  >;
-  __isTypeOf?: IsTypeOfResolverFn<ParentType, ContextType>;
-};
-
-export type OryConfigResolvers<
-  ContextType = any,
-  ParentType extends ResolversParentTypes['OryConfig'] = ResolversParentTypes['OryConfig']
-> = {
-  issuer?: Resolver<ResolversTypes['String'], ParentType, ContextType>;
-  kratosPublicBaseURL?: Resolver<
-    ResolversTypes['String'],
-    ParentType,
-    ContextType
-  >;
-  __isTypeOf?: IsTypeOfResolverFn<ParentType, ContextType>;
-};
-
-export type PageInfoResolvers<
-  ContextType = any,
-  ParentType extends ResolversParentTypes['PageInfo'] = ResolversParentTypes['PageInfo']
-> = {
-  endCursor?: Resolver<
-    Maybe<ResolversTypes['String']>,
-    ParentType,
-    ContextType
-  >;
-  hasNextPage?: Resolver<ResolversTypes['Boolean'], ParentType, ContextType>;
-  hasPreviousPage?: Resolver<
-    ResolversTypes['Boolean'],
-    ParentType,
-    ContextType
-  >;
-  startCursor?: Resolver<
-    Maybe<ResolversTypes['String']>,
-    ParentType,
-    ContextType
-  >;
-  __isTypeOf?: IsTypeOfResolverFn<ParentType, ContextType>;
-};
-
-export type PaginatedOrganizationResolvers<
-  ContextType = any,
-  ParentType extends ResolversParentTypes['PaginatedOrganization'] = ResolversParentTypes['PaginatedOrganization']
-> = {
-  organization?: Resolver<
-    Array<ResolversTypes['Organization']>,
-    ParentType,
-    ContextType
-  >;
-  pageInfo?: Resolver<ResolversTypes['PageInfo'], ParentType, ContextType>;
-  __isTypeOf?: IsTypeOfResolverFn<ParentType, ContextType>;
-};
-
-export type PaginatedUsersResolvers<
-  ContextType = any,
-  ParentType extends ResolversParentTypes['PaginatedUsers'] = ResolversParentTypes['PaginatedUsers']
-> = {
-  pageInfo?: Resolver<ResolversTypes['PageInfo'], ParentType, ContextType>;
-  users?: Resolver<Array<ResolversTypes['User']>, ParentType, ContextType>;
-  __isTypeOf?: IsTypeOfResolverFn<ParentType, ContextType>;
-};
-
-export type PlatformResolvers<
-  ContextType = any,
-  ParentType extends ResolversParentTypes['Platform'] = ResolversParentTypes['Platform']
-> = {
-  authorization?: Resolver<
-    Maybe<ResolversTypes['Authorization']>,
-    ParentType,
-    ContextType
-  >;
-  communication?: Resolver<
-    ResolversTypes['Communication'],
-    ParentType,
-    ContextType
-  >;
-  id?: Resolver<ResolversTypes['UUID'], ParentType, ContextType>;
-  innovationHub?: Resolver<
-    Maybe<ResolversTypes['InnovationHub']>,
-    ParentType,
-    ContextType,
-    Partial<PlatformInnovationHubArgs>
-  >;
-  innovationHubs?: Resolver<
-    Array<ResolversTypes['InnovationHub']>,
-    ParentType,
-    ContextType
-  >;
-  library?: Resolver<ResolversTypes['Library'], ParentType, ContextType>;
-  storageBucket?: Resolver<
-    Maybe<ResolversTypes['StorageBucket']>,
-    ParentType,
-    ContextType
-  >;
-  __isTypeOf?: IsTypeOfResolverFn<ParentType, ContextType>;
-};
-
-export type PlatformLocationsResolvers<
-  ContextType = any,
-  ParentType extends ResolversParentTypes['PlatformLocations'] = ResolversParentTypes['PlatformLocations']
-> = {
-  about?: Resolver<ResolversTypes['String'], ParentType, ContextType>;
-  aup?: Resolver<ResolversTypes['String'], ParentType, ContextType>;
-  community?: Resolver<ResolversTypes['String'], ParentType, ContextType>;
-  domain?: Resolver<ResolversTypes['String'], ParentType, ContextType>;
-  environment?: Resolver<ResolversTypes['String'], ParentType, ContextType>;
-  featureFlags?: Resolver<
-    Array<ResolversTypes['FeatureFlag']>,
-    ParentType,
-    ContextType
-  >;
-  feedback?: Resolver<ResolversTypes['String'], ParentType, ContextType>;
-  foundation?: Resolver<ResolversTypes['String'], ParentType, ContextType>;
-  help?: Resolver<ResolversTypes['String'], ParentType, ContextType>;
-  impact?: Resolver<ResolversTypes['String'], ParentType, ContextType>;
-  newuser?: Resolver<ResolversTypes['String'], ParentType, ContextType>;
-  opensource?: Resolver<ResolversTypes['String'], ParentType, ContextType>;
-  privacy?: Resolver<ResolversTypes['String'], ParentType, ContextType>;
-  releases?: Resolver<ResolversTypes['String'], ParentType, ContextType>;
-  security?: Resolver<ResolversTypes['String'], ParentType, ContextType>;
-  support?: Resolver<ResolversTypes['String'], ParentType, ContextType>;
-  terms?: Resolver<ResolversTypes['String'], ParentType, ContextType>;
-  tips?: Resolver<ResolversTypes['String'], ParentType, ContextType>;
-  __isTypeOf?: IsTypeOfResolverFn<ParentType, ContextType>;
-};
-
-export type PostResolvers<
-  ContextType = any,
-  ParentType extends ResolversParentTypes['Post'] = ResolversParentTypes['Post']
-> = {
-  authorization?: Resolver<
-    Maybe<ResolversTypes['Authorization']>,
-    ParentType,
-    ContextType
-  >;
-  callout?: Resolver<Maybe<ResolversTypes['Callout']>, ParentType, ContextType>;
-  comments?: Resolver<ResolversTypes['Room'], ParentType, ContextType>;
-  createdBy?: Resolver<Maybe<ResolversTypes['User']>, ParentType, ContextType>;
-  createdDate?: Resolver<ResolversTypes['DateTime'], ParentType, ContextType>;
-  id?: Resolver<ResolversTypes['UUID'], ParentType, ContextType>;
-  nameID?: Resolver<ResolversTypes['NameID'], ParentType, ContextType>;
-  profile?: Resolver<ResolversTypes['Profile'], ParentType, ContextType>;
-  type?: Resolver<ResolversTypes['String'], ParentType, ContextType>;
-  __isTypeOf?: IsTypeOfResolverFn<ParentType, ContextType>;
-};
-
 export type PostTemplateResolvers<
   ContextType = any,
   ParentType extends ResolversParentTypes['PostTemplate'] = ResolversParentTypes['PostTemplate']
@@ -8769,12 +8560,6 @@
     ResolversTypes['Authorization'],
     ParentType,
     ContextType
-  >;
-  canvas?: Resolver<
-    ResolversTypes['Canvas'],
-    ParentType,
-    ContextType,
-    RequireFields<QueryCanvasArgs, 'ID'>
   >;
   collaboration?: Resolver<
     ResolversTypes['Collaboration'],
@@ -9346,22 +9131,9 @@
     ContextType,
     RequireFields<SubscriptionActivityCreatedArgs, 'input'>
   >;
-<<<<<<< HEAD
   calloutPostCreated?: SubscriptionResolver<
     ResolversTypes['CalloutPostCreated'],
     'calloutPostCreated',
-=======
-  calloutAspectCreated?: SubscriptionResolver<
-    ResolversTypes['CalloutAspectCreated'],
-    'calloutAspectCreated',
-    ParentType,
-    ContextType,
-    RequireFields<SubscriptionCalloutAspectCreatedArgs, 'calloutID'>
-  >;
-  canvasContentUpdated?: SubscriptionResolver<
-    ResolversTypes['CanvasContentUpdated'],
-    'canvasContentUpdated',
->>>>>>> 23ab77ae
     ParentType,
     ContextType,
     RequireFields<SubscriptionCalloutPostCreatedArgs, 'calloutID'>
@@ -9403,7 +9175,6 @@
     ContextType,
     RequireFields<SubscriptionRoomMessageReceivedArgs, 'roomID'>
   >;
-<<<<<<< HEAD
   whiteboardContentUpdated?: SubscriptionResolver<
     ResolversTypes['WhiteboardContentUpdated'],
     'whiteboardContentUpdated',
@@ -9411,8 +9182,6 @@
     ContextType,
     RequireFields<SubscriptionWhiteboardContentUpdatedArgs, 'whiteboardIDs'>
   >;
-=======
->>>>>>> 23ab77ae
 };
 
 export type TagsetResolvers<
@@ -9789,10 +9558,6 @@
   AgentBeginVerifiedCredentialRequestOutput?: AgentBeginVerifiedCredentialRequestOutputResolvers<ContextType>;
   Application?: ApplicationResolvers<ContextType>;
   ApplicationForRoleResult?: ApplicationForRoleResultResolvers<ContextType>;
-<<<<<<< HEAD
-=======
-  Aspect?: AspectResolvers<ContextType>;
->>>>>>> 23ab77ae
   AuthenticationConfig?: AuthenticationConfigResolvers<ContextType>;
   AuthenticationProviderConfig?: AuthenticationProviderConfigResolvers<ContextType>;
   AuthenticationProviderConfigUnion?: AuthenticationProviderConfigUnionResolvers<ContextType>;
@@ -9804,14 +9569,7 @@
   Calendar?: CalendarResolvers<ContextType>;
   CalendarEvent?: CalendarEventResolvers<ContextType>;
   Callout?: CalloutResolvers<ContextType>;
-<<<<<<< HEAD
   CalloutPostCreated?: CalloutPostCreatedResolvers<ContextType>;
-=======
-  CalloutAspectCreated?: CalloutAspectCreatedResolvers<ContextType>;
-  Canvas?: CanvasResolvers<ContextType>;
-  CanvasCheckout?: CanvasCheckoutResolvers<ContextType>;
-  CanvasContentUpdated?: CanvasContentUpdatedResolvers<ContextType>;
->>>>>>> 23ab77ae
   Challenge?: ChallengeResolvers<ContextType>;
   ChallengeCreated?: ChallengeCreatedResolvers<ContextType>;
   ChallengeTemplate?: ChallengeTemplateResolvers<ContextType>;
