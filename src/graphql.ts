/* eslint-disable @typescript-eslint/no-explicit-any */
import * as SchemaTypes from './types/cherrytwist-schema';

import { GraphQLClient } from 'graphql-request';
import { print } from 'graphql';
import { GraphQLError } from 'graphql-request/dist/types';
import { Headers } from 'graphql-request/dist/types.dom';
import gql from 'graphql-tag';
export type ChallengeDetailsFragment = {
  id: string;
  nameID: string;
  tagset?: SchemaTypes.Maybe<{ tags: Array<string>; id: string; name: string }>;
  community?: SchemaTypes.Maybe<{
    groups?: SchemaTypes.Maybe<Array<{ id: string; name: string }>>;
  }>;
  context?: SchemaTypes.Maybe<{
    ecosystemModel?: SchemaTypes.Maybe<{
      id: string;
      actorGroups?: SchemaTypes.Maybe<Array<{ name: string; id: string }>>;
    }>;
  }>;
};

export type OpportunityDetailsFragment = {
  id: string;
  nameID: string;
  tagset?: SchemaTypes.Maybe<{ tags: Array<string>; id: string; name: string }>;
  community?: SchemaTypes.Maybe<{
    groups?: SchemaTypes.Maybe<Array<{ id: string; name: string }>>;
  }>;
};

<<<<<<< HEAD
export type AddChallengeLeadMutationVariables = SchemaTypes.Exact<{
  input: SchemaTypes.AssignChallengeLeadInput;
}>;

export type AddChallengeLeadMutation = {
  assignChallengeLead: {
    id: string;
    leadOrganisations: Array<{ id: string; nameID: string }>;
  };
};

=======
>>>>>>> 5c3d8012
export type AddUserToCommunityMutationVariables = SchemaTypes.Exact<{
  input: SchemaTypes.AssignCommunityMemberInput;
}>;

export type AddUserToCommunityMutation = {
  assignUserToCommunity: { displayName: string; id: string };
};

export type AddUserToGroupMutationVariables = SchemaTypes.Exact<{
  input: SchemaTypes.AssignUserGroupMemberInput;
}>;

export type AddUserToGroupMutation = {
  assignUserToGroup: {
    id: string;
    members?: SchemaTypes.Maybe<
      Array<{ id: string; email: string; firstName: string; lastName: string }>
    >;
  };
};

export type CreateActorGroupMutationVariables = SchemaTypes.Exact<{
  actorGroupData: SchemaTypes.CreateActorGroupInput;
}>;

export type CreateActorGroupMutation = {
  createActorGroup: { id: string; name: string };
};

export type CreateActorMutationVariables = SchemaTypes.Exact<{
  actorData: SchemaTypes.CreateActorInput;
}>;

export type CreateActorMutation = {
  createActor: {
    id: string;
    name: string;
    description?: SchemaTypes.Maybe<string>;
    value?: SchemaTypes.Maybe<string>;
    impact?: SchemaTypes.Maybe<string>;
  };
};

export type CreateAspectMutationVariables = SchemaTypes.Exact<{
  aspectData: SchemaTypes.CreateAspectInput;
}>;

export type CreateAspectMutation = {
  createAspect: { title: string; framing: string; explanation: string };
};

export type CreateChallengeMutationVariables = SchemaTypes.Exact<{
  challengeData: SchemaTypes.CreateChallengeInput;
}>;

export type CreateChallengeMutation = {
  createChallenge: { id: string; nameID: string };
};

export type CreateChildChallengeMutationVariables = SchemaTypes.Exact<{
  childChallengeData: SchemaTypes.CreateChallengeInput;
}>;

export type CreateChildChallengeMutation = {
  createChildChallenge: { id: string; nameID: string; displayName: string };
};

export type CreateEcoverseMutationVariables = SchemaTypes.Exact<{
  ecoverseData: SchemaTypes.CreateEcoverseInput;
}>;

export type CreateEcoverseMutation = {
  createEcoverse: { id: string; nameID: string };
};

export type CreateGroupOnCommunityMutationVariables = SchemaTypes.Exact<{
  groupData: SchemaTypes.CreateUserGroupInput;
}>;

export type CreateGroupOnCommunityMutation = {
  createGroupOnCommunity: { name: string; id: string };
};

export type CreateGroupOnOrganisationMutationVariables = SchemaTypes.Exact<{
  groupData: SchemaTypes.CreateUserGroupInput;
}>;

export type CreateGroupOnOrganisationMutation = {
  createGroupOnOrganisation: { id: string; name: string };
};

export type CreateOpportunityMutationVariables = SchemaTypes.Exact<{
  opportunityData: SchemaTypes.CreateOpportunityInput;
}>;

export type CreateOpportunityMutation = {
  createOpportunity: { id: string; displayName: string; nameID: string };
};

export type CreateOrganisationMutationVariables = SchemaTypes.Exact<{
  organisationData: SchemaTypes.CreateOrganisationInput;
}>;

export type CreateOrganisationMutation = {
  createOrganisation: {
    displayName: string;
    nameID: string;
    id: string;
    profile: { id: string };
  };
};

export type CreateReferenceOnContextMutationVariables = SchemaTypes.Exact<{
  input: SchemaTypes.CreateReferenceOnContextInput;
}>;

export type CreateReferenceOnContextMutation = {
  createReferenceOnContext: {
    id: string;
    name: string;
    description: string;
    uri: string;
  };
};

export type CreateReferenceOnProfileMutationVariables = SchemaTypes.Exact<{
  referenceInput: SchemaTypes.CreateReferenceOnProfileInput;
}>;

export type CreateReferenceOnProfileMutation = {
  createReferenceOnProfile: { name: string; uri: string; description: string };
};

export type CreateRelationMutationVariables = SchemaTypes.Exact<{
  relationData: SchemaTypes.CreateRelationInput;
}>;

export type CreateRelationMutation = { createRelation: { type: string } };

export type CreateTagsetOnProfileMutationVariables = SchemaTypes.Exact<{
  tagsetData: SchemaTypes.CreateTagsetOnProfileInput;
}>;

export type CreateTagsetOnProfileMutation = {
  createTagsetOnProfile: { id: string; tags: Array<string> };
};

export type CreateUserMutationVariables = SchemaTypes.Exact<{
  userData: SchemaTypes.CreateUserInput;
}>;

export type CreateUserMutation = {
  createUser: {
    nameID: string;
    id: string;
    profile?: SchemaTypes.Maybe<{ id: string }>;
  };
};

export type DeleteReferenceMutationVariables = SchemaTypes.Exact<{
  input: SchemaTypes.DeleteReferenceInput;
}>;

export type DeleteReferenceMutation = {
  deleteReference: {
    id: string;
    name: string;
    description: string;
    uri: string;
  };
};

export type UpdateActorMutationVariables = SchemaTypes.Exact<{
  actorData: SchemaTypes.UpdateActorInput;
}>;

export type UpdateActorMutation = { updateActor: { name: string } };

export type UpdateChallengeMutationVariables = SchemaTypes.Exact<{
  challengeData: SchemaTypes.UpdateChallengeInput;
}>;

export type UpdateChallengeMutation = {
  updateChallenge: ChallengeDetailsFragment;
};

export type UpdateEcoverseMutationVariables = SchemaTypes.Exact<{
  ecoverseData: SchemaTypes.UpdateEcoverseInput;
}>;

export type UpdateEcoverseMutation = {
  updateEcoverse: {
    nameID: string;
    host?: SchemaTypes.Maybe<{ nameID: string }>;
    context?: SchemaTypes.Maybe<{ tagline?: SchemaTypes.Maybe<string> }>;
  };
};

export type UpdateOpportunityMutationVariables = SchemaTypes.Exact<{
  opportunityData: SchemaTypes.UpdateOpportunityInput;
}>;

export type UpdateOpportunityMutation = {
  updateOpportunity: { id: string; displayName: string; nameID: string };
};

export type UpdateOrganisationMutationVariables = SchemaTypes.Exact<{
  organisationData: SchemaTypes.UpdateOrganisationInput;
}>;

export type UpdateOrganisationMutation = {
  updateOrganisation: {
    id: string;
    nameID: string;
    profile: {
      id: string;
      references?: SchemaTypes.Maybe<
        Array<{ id: string; name: string; uri: string }>
      >;
    };
  };
};

export type UpdateProfileMutationVariables = SchemaTypes.Exact<{
  profileData: SchemaTypes.UpdateProfileInput;
}>;

export type UpdateProfileMutation = { updateProfile: { id: string } };

export type ChallengeQueryVariables = SchemaTypes.Exact<{
  ecoverseID: SchemaTypes.Scalars['UUID_NAMEID'];
  challengeID: SchemaTypes.Scalars['UUID_NAMEID'];
}>;

export type ChallengeQuery = {
  ecoverse: {
    challenge: {
      nameID: string;
      id: string;
      displayName: string;
      community?: SchemaTypes.Maybe<{ id: string; displayName: string }>;
      leadOrganisations: Array<{ nameID: string; id: string }>;
    };
  };
};

export type ChallengesQueryVariables = SchemaTypes.Exact<{
  ecoverseID: SchemaTypes.Scalars['UUID_NAMEID'];
}>;

export type ChallengesQuery = {
  ecoverse: {
    challenges?: SchemaTypes.Maybe<
      Array<{ id: string; nameID: string; displayName: string }>
    >;
  };
};

export type ConfigurationQueryVariables = SchemaTypes.Exact<{
  [key: string]: never;
}>;

export type ConfigurationQuery = {
  configuration: {
    authentication: {
      enabled: boolean;
      providers: Array<{
        name: string;
        label: string;
        icon: string;
        enabled: boolean;
        config: {
          __typename: 'OryConfig';
          issuer: string;
          kratosPublicBaseURL: string;
        };
      }>;
    };
  };
};

export type EcoverseQueryVariables = SchemaTypes.Exact<{
  id: SchemaTypes.Scalars['UUID_NAMEID'];
}>;

export type EcoverseQuery = {
  ecoverse: {
    id: string;
    nameID: string;
    displayName: string;
    community?: SchemaTypes.Maybe<{ id: string }>;
    context?: SchemaTypes.Maybe<{
      id: string;
      references?: SchemaTypes.Maybe<
        Array<{ id: string; name: string; description: string; uri: string }>
      >;
      visual?: SchemaTypes.Maybe<{
        avatar: string;
        background: string;
        banner: string;
      }>;
    }>;
  };
};

export type EcoversesQueryVariables = SchemaTypes.Exact<{
  [key: string]: never;
}>;

export type EcoversesQuery = {
  ecoverses: Array<{ displayName: string; id: string; nameID: string }>;
};

export type GroupsQueryVariables = SchemaTypes.Exact<{
  ecoverseID: SchemaTypes.Scalars['UUID_NAMEID'];
}>;

export type GroupsQuery = {
  ecoverse: {
    community?: SchemaTypes.Maybe<{
      groups?: SchemaTypes.Maybe<Array<{ id: string; name: string }>>;
    }>;
  };
};

export type HostInfoQueryVariables = SchemaTypes.Exact<{
  ecoverseID: SchemaTypes.Scalars['UUID_NAMEID'];
}>;

export type HostInfoQuery = {
  ecoverse: {
    host?: SchemaTypes.Maybe<{
      id: string;
      nameID: string;
      displayName: string;
      profile: {
        id: string;
        tagsets?: SchemaTypes.Maybe<
          Array<{ id: string; name: string; tags: Array<string> }>
        >;
      };
    }>;
  };
};

export type MetadataQueryVariables = SchemaTypes.Exact<{
  [key: string]: never;
}>;

export type MetadataQuery = {
  metadata: {
    services: Array<{
      name?: SchemaTypes.Maybe<string>;
      version?: SchemaTypes.Maybe<string>;
    }>;
  };
};

export type OpportunitiesQueryVariables = SchemaTypes.Exact<{
  ecoverseID: SchemaTypes.Scalars['UUID_NAMEID'];
}>;

export type OpportunitiesQuery = {
  ecoverse: {
    opportunities: Array<
      {
        id: string;
        context?: SchemaTypes.Maybe<{
          ecosystemModel?: SchemaTypes.Maybe<{
            actorGroups?: SchemaTypes.Maybe<
              Array<{ id: string; name: string }>
            >;
          }>;
        }>;
        relations?: SchemaTypes.Maybe<Array<{ actorName: string }>>;
      } & OpportunityProfileFragment
    >;
  };
};

export type OpportunityProfileFragment = {
  nameID: string;
  displayName: string;
  lifecycle?: SchemaTypes.Maybe<{ state?: SchemaTypes.Maybe<string> }>;
  context?: SchemaTypes.Maybe<{
    tagline?: SchemaTypes.Maybe<string>;
    background?: SchemaTypes.Maybe<string>;
    vision?: SchemaTypes.Maybe<string>;
    impact?: SchemaTypes.Maybe<string>;
    who?: SchemaTypes.Maybe<string>;
    references?: SchemaTypes.Maybe<
      Array<{ name: string; uri: string; description: string }>
    >;
  }>;
};

export type OpportunityQueryVariables = SchemaTypes.Exact<{
  ecoverseID: SchemaTypes.Scalars['UUID_NAMEID'];
  opportunityID: SchemaTypes.Scalars['UUID_NAMEID'];
}>;

export type OpportunityQuery = {
  ecoverse: {
    opportunity: {
      displayName: string;
      id: string;
      nameID: string;
      community?: SchemaTypes.Maybe<{ id: string; displayName: string }>;
      context?: SchemaTypes.Maybe<{
        id: string;
        ecosystemModel?: SchemaTypes.Maybe<{
          id: string;
          actorGroups?: SchemaTypes.Maybe<
            Array<{
              id: string;
              name: string;
              actors?: SchemaTypes.Maybe<Array<{ name: string }>>;
            }>
          >;
        }>;
      }>;
    };
  };
};

export type OrganisationQueryVariables = SchemaTypes.Exact<{
  id: SchemaTypes.Scalars['UUID_NAMEID'];
}>;

export type OrganisationQuery = {
  organisation: {
    displayName: string;
    id: string;
    nameID: string;
    profile: { id: string };
  };
};

export type OrganisationsQueryVariables = SchemaTypes.Exact<{
  [key: string]: never;
}>;

export type OrganisationsQuery = {
  organisations: Array<{
    displayName: string;
    id: string;
    nameID: string;
    profile: {
      id: string;
      avatar?: SchemaTypes.Maybe<string>;
      description?: SchemaTypes.Maybe<string>;
    };
  }>;
};

export type UserQueryVariables = SchemaTypes.Exact<{
  userID: SchemaTypes.Scalars['UUID_NAMEID_EMAIL'];
}>;

export type UserQuery = {
  user: {
    displayName: string;
    id: string;
    nameID: string;
    profile?: SchemaTypes.Maybe<{
      id: string;
      avatar?: SchemaTypes.Maybe<string>;
    }>;
  };
};

export type UsersQueryVariables = SchemaTypes.Exact<{ [key: string]: never }>;

export type UsersQuery = {
  users: Array<{
    id: string;
    nameID: string;
    displayName: string;
    firstName: string;
    lastName: string;
    email: string;
    profile?: SchemaTypes.Maybe<{
      id: string;
      avatar?: SchemaTypes.Maybe<string>;
      description?: SchemaTypes.Maybe<string>;
    }>;
  }>;
};

export const ChallengeDetailsFragmentDoc = gql`
  fragment ChallengeDetails on Challenge {
    id
    nameID
    tagset {
      tags
      id
      name
    }
    community {
      groups {
        id
        name
      }
    }
    context {
      ecosystemModel {
        id
        actorGroups {
          name
          id
        }
      }
    }
  }
`;
export const OpportunityDetailsFragmentDoc = gql`
  fragment OpportunityDetails on Opportunity {
    id
    nameID
    tagset {
      tags
      id
      name
    }
    community {
      groups {
        id
        name
      }
    }
  }
`;
export const OpportunityProfileFragmentDoc = gql`
  fragment OpportunityProfile on Opportunity {
    nameID
    displayName
    lifecycle {
      state
    }
    context {
      tagline
      background
      vision
      impact
      who
      references {
        name
        uri
        description
      }
    }
  }
`;
export const AddUserToCommunityDocument = gql`
  mutation addUserToCommunity($input: AssignCommunityMemberInput!) {
    assignUserToCommunity(membershipData: $input) {
      displayName
      id
    }
  }
`;
export const AddUserToGroupDocument = gql`
  mutation addUserToGroup($input: AssignUserGroupMemberInput!) {
    assignUserToGroup(membershipData: $input) {
      id
      members {
        id
        email
        firstName
        lastName
      }
    }
  }
`;
export const CreateActorGroupDocument = gql`
  mutation createActorGroup($actorGroupData: CreateActorGroupInput!) {
    createActorGroup(actorGroupData: $actorGroupData) {
      id
      name
    }
  }
`;
export const CreateActorDocument = gql`
  mutation createActor($actorData: CreateActorInput!) {
    createActor(actorData: $actorData) {
      id
      name
      description
      value
      impact
    }
  }
`;
export const CreateAspectDocument = gql`
  mutation createAspect($aspectData: CreateAspectInput!) {
    createAspect(aspectData: $aspectData) {
      title
      framing
      explanation
    }
  }
`;
export const CreateChallengeDocument = gql`
  mutation createChallenge($challengeData: CreateChallengeInput!) {
    createChallenge(challengeData: $challengeData) {
      id
      nameID
    }
  }
`;
export const CreateChildChallengeDocument = gql`
  mutation createChildChallenge($childChallengeData: CreateChallengeInput!) {
    createChildChallenge(challengeData: $childChallengeData) {
      id
      nameID
      displayName
    }
  }
`;
export const CreateEcoverseDocument = gql`
  mutation createEcoverse($ecoverseData: CreateEcoverseInput!) {
    createEcoverse(ecoverseData: $ecoverseData) {
      id
      nameID
    }
  }
`;
export const CreateGroupOnCommunityDocument = gql`
  mutation createGroupOnCommunity($groupData: CreateUserGroupInput!) {
    createGroupOnCommunity(groupData: $groupData) {
      name
      id
    }
  }
`;
export const CreateGroupOnOrganisationDocument = gql`
  mutation createGroupOnOrganisation($groupData: CreateUserGroupInput!) {
    createGroupOnOrganisation(groupData: $groupData) {
      id
      name
    }
  }
`;
export const CreateOpportunityDocument = gql`
  mutation createOpportunity($opportunityData: CreateOpportunityInput!) {
    createOpportunity(opportunityData: $opportunityData) {
      id
      displayName
      nameID
    }
  }
`;
export const CreateOrganisationDocument = gql`
  mutation createOrganisation($organisationData: CreateOrganisationInput!) {
    createOrganisation(organisationData: $organisationData) {
      displayName
      nameID
      id
      profile {
        id
      }
    }
  }
`;
export const CreateReferenceOnContextDocument = gql`
  mutation createReferenceOnContext($input: CreateReferenceOnContextInput!) {
    createReferenceOnContext(referenceInput: $input) {
      id
      name
      description
      uri
    }
  }
`;
export const CreateReferenceOnProfileDocument = gql`
  mutation createReferenceOnProfile(
    $referenceInput: CreateReferenceOnProfileInput!
  ) {
    createReferenceOnProfile(referenceInput: $referenceInput) {
      name
      uri
      description
    }
  }
`;
export const CreateRelationDocument = gql`
  mutation createRelation($relationData: CreateRelationInput!) {
    createRelation(relationData: $relationData) {
      type
    }
  }
`;
export const CreateTagsetOnProfileDocument = gql`
  mutation createTagsetOnProfile($tagsetData: CreateTagsetOnProfileInput!) {
    createTagsetOnProfile(tagsetData: $tagsetData) {
      id
      tags
    }
  }
`;
export const CreateUserDocument = gql`
  mutation createUser($userData: CreateUserInput!) {
    createUser(userData: $userData) {
      nameID
      id
      profile {
        id
      }
    }
  }
`;
export const DeleteReferenceDocument = gql`
  mutation deleteReference($input: DeleteReferenceInput!) {
    deleteReference(deleteData: $input) {
      id
      name
      description
      uri
    }
  }
`;
export const UpdateActorDocument = gql`
  mutation updateActor($actorData: UpdateActorInput!) {
    updateActor(actorData: $actorData) {
      name
    }
  }
`;
export const UpdateChallengeDocument = gql`
  mutation updateChallenge($challengeData: UpdateChallengeInput!) {
    updateChallenge(challengeData: $challengeData) {
      ...ChallengeDetails
    }
  }
  ${ChallengeDetailsFragmentDoc}
`;
export const UpdateEcoverseDocument = gql`
  mutation updateEcoverse($ecoverseData: UpdateEcoverseInput!) {
    updateEcoverse(ecoverseData: $ecoverseData) {
      nameID
      host {
        nameID
      }
      context {
        tagline
      }
    }
  }
`;
export const UpdateOpportunityDocument = gql`
  mutation updateOpportunity($opportunityData: UpdateOpportunityInput!) {
    updateOpportunity(opportunityData: $opportunityData) {
      id
      displayName
      nameID
    }
  }
`;
export const UpdateOrganisationDocument = gql`
  mutation updateOrganisation($organisationData: UpdateOrganisationInput!) {
    updateOrganisation(organisationData: $organisationData) {
      id
      nameID
      profile {
        id
        references {
          id
          name
          uri
        }
      }
    }
  }
`;
export const UpdateProfileDocument = gql`
  mutation updateProfile($profileData: UpdateProfileInput!) {
    updateProfile(profileData: $profileData) {
      id
    }
  }
`;
export const ChallengeDocument = gql`
  query challenge($ecoverseID: UUID_NAMEID!, $challengeID: UUID_NAMEID!) {
    ecoverse(ID: $ecoverseID) {
      challenge(ID: $challengeID) {
        nameID
        id
        displayName
        community {
          id
          displayName
        }
        leadOrganisations {
          nameID
          id
        }
      }
    }
  }
`;
export const ChallengesDocument = gql`
  query challenges($ecoverseID: UUID_NAMEID!) {
    ecoverse(ID: $ecoverseID) {
      challenges {
        id
        nameID
        displayName
      }
    }
  }
`;
export const ConfigurationDocument = gql`
  query configuration {
    configuration {
      authentication {
        enabled
        providers {
          name
          label
          icon
          enabled
          config {
            __typename
            ... on OryConfig {
              issuer
              kratosPublicBaseURL
            }
          }
        }
      }
    }
  }
`;
export const EcoverseDocument = gql`
  query ecoverse($id: UUID_NAMEID!) {
    ecoverse(ID: $id) {
      id
      nameID
      displayName
      community {
        id
      }
      context {
        id
        references {
          id
          name
          description
          uri
        }
        visual {
          avatar
          background
          banner
        }
      }
    }
  }
`;
export const EcoversesDocument = gql`
  query ecoverses {
    ecoverses {
      displayName
      id
      nameID
    }
  }
`;
export const GroupsDocument = gql`
  query groups($ecoverseID: UUID_NAMEID!) {
    ecoverse(ID: $ecoverseID) {
      community {
        groups {
          id
          name
        }
      }
    }
  }
`;
export const HostInfoDocument = gql`
  query hostInfo($ecoverseID: UUID_NAMEID!) {
    ecoverse(ID: $ecoverseID) {
      host {
        id
        nameID
        displayName
        profile {
          id
          tagsets {
            id
            name
            tags
          }
        }
      }
    }
  }
`;
export const MetadataDocument = gql`
  query metadata {
    metadata {
      services {
        name
        version
      }
    }
  }
`;
export const OpportunitiesDocument = gql`
  query opportunities($ecoverseID: UUID_NAMEID!) {
    ecoverse(ID: $ecoverseID) {
      opportunities {
        id
        ...OpportunityProfile
        context {
          ecosystemModel {
            actorGroups {
              id
              name
            }
          }
        }
        relations {
          actorName
        }
      }
    }
  }
  ${OpportunityProfileFragmentDoc}
`;
export const OpportunityDocument = gql`
  query opportunity($ecoverseID: UUID_NAMEID!, $opportunityID: UUID_NAMEID!) {
    ecoverse(ID: $ecoverseID) {
      opportunity(ID: $opportunityID) {
        displayName
        id
        nameID
        community {
          id
          displayName
        }
        context {
          id
          ecosystemModel {
            id
            actorGroups {
              id
              name
              actors {
                name
              }
            }
          }
        }
      }
    }
  }
`;
export const OrganisationDocument = gql`
  query organisation($id: UUID_NAMEID!) {
    organisation(ID: $id) {
      displayName
      id
      nameID
      profile {
        id
      }
    }
  }
`;
export const OrganisationsDocument = gql`
  query organisations {
    organisations {
      displayName
      id
      nameID
      profile {
        id
        avatar
        description
      }
    }
  }
`;
export const UserDocument = gql`
  query user($userID: UUID_NAMEID_EMAIL!) {
    user(ID: $userID) {
      displayName
      id
      nameID
      profile {
        id
        avatar
      }
    }
  }
`;
export const UsersDocument = gql`
  query users {
    users {
      id
      nameID
      displayName
      firstName
      lastName
      email
      profile {
        id
        avatar
        description
      }
    }
  }
`;

export type SdkFunctionWrapper = <T>(action: () => Promise<T>) => Promise<T>;

const defaultWrapper: SdkFunctionWrapper = sdkFunction => sdkFunction();
export function getSdk(
  client: GraphQLClient,
  withWrapper: SdkFunctionWrapper = defaultWrapper
) {
  return {
    addUserToCommunity(
      variables: AddUserToCommunityMutationVariables
    ): Promise<{
      data?: AddUserToCommunityMutation | undefined;
      extensions?: any;
      headers: Headers;
      status: number;
      errors?: GraphQLError[] | undefined;
    }> {
      return withWrapper(() =>
        client.rawRequest<AddUserToCommunityMutation>(
          print(AddUserToCommunityDocument),
          variables
        )
      );
    },
    addUserToGroup(
      variables: AddUserToGroupMutationVariables
    ): Promise<{
      data?: AddUserToGroupMutation | undefined;
      extensions?: any;
      headers: Headers;
      status: number;
      errors?: GraphQLError[] | undefined;
    }> {
      return withWrapper(() =>
        client.rawRequest<AddUserToGroupMutation>(
          print(AddUserToGroupDocument),
          variables
        )
      );
    },
    createActorGroup(
      variables: CreateActorGroupMutationVariables
    ): Promise<{
      data?: CreateActorGroupMutation | undefined;
      extensions?: any;
      headers: Headers;
      status: number;
      errors?: GraphQLError[] | undefined;
    }> {
      return withWrapper(() =>
        client.rawRequest<CreateActorGroupMutation>(
          print(CreateActorGroupDocument),
          variables
        )
      );
    },
    createActor(
      variables: CreateActorMutationVariables
    ): Promise<{
      data?: CreateActorMutation | undefined;
      extensions?: any;
      headers: Headers;
      status: number;
      errors?: GraphQLError[] | undefined;
    }> {
      return withWrapper(() =>
        client.rawRequest<CreateActorMutation>(
          print(CreateActorDocument),
          variables
        )
      );
    },
    createAspect(
      variables: CreateAspectMutationVariables
    ): Promise<{
      data?: CreateAspectMutation | undefined;
      extensions?: any;
      headers: Headers;
      status: number;
      errors?: GraphQLError[] | undefined;
    }> {
      return withWrapper(() =>
        client.rawRequest<CreateAspectMutation>(
          print(CreateAspectDocument),
          variables
        )
      );
    },
    createChallenge(
      variables: CreateChallengeMutationVariables
    ): Promise<{
      data?: CreateChallengeMutation | undefined;
      extensions?: any;
      headers: Headers;
      status: number;
      errors?: GraphQLError[] | undefined;
    }> {
      return withWrapper(() =>
        client.rawRequest<CreateChallengeMutation>(
          print(CreateChallengeDocument),
          variables
        )
      );
    },
    createChildChallenge(
      variables: CreateChildChallengeMutationVariables
    ): Promise<{
      data?: CreateChildChallengeMutation | undefined;
      extensions?: any;
      headers: Headers;
      status: number;
      errors?: GraphQLError[] | undefined;
    }> {
      return withWrapper(() =>
        client.rawRequest<CreateChildChallengeMutation>(
          print(CreateChildChallengeDocument),
          variables
        )
      );
    },
    createEcoverse(
      variables: CreateEcoverseMutationVariables
    ): Promise<{
      data?: CreateEcoverseMutation | undefined;
      extensions?: any;
      headers: Headers;
      status: number;
      errors?: GraphQLError[] | undefined;
    }> {
      return withWrapper(() =>
        client.rawRequest<CreateEcoverseMutation>(
          print(CreateEcoverseDocument),
          variables
        )
      );
    },
    createGroupOnCommunity(
      variables: CreateGroupOnCommunityMutationVariables
    ): Promise<{
      data?: CreateGroupOnCommunityMutation | undefined;
      extensions?: any;
      headers: Headers;
      status: number;
      errors?: GraphQLError[] | undefined;
    }> {
      return withWrapper(() =>
        client.rawRequest<CreateGroupOnCommunityMutation>(
          print(CreateGroupOnCommunityDocument),
          variables
        )
      );
    },
    createGroupOnOrganisation(
      variables: CreateGroupOnOrganisationMutationVariables
    ): Promise<{
      data?: CreateGroupOnOrganisationMutation | undefined;
      extensions?: any;
      headers: Headers;
      status: number;
      errors?: GraphQLError[] | undefined;
    }> {
      return withWrapper(() =>
        client.rawRequest<CreateGroupOnOrganisationMutation>(
          print(CreateGroupOnOrganisationDocument),
          variables
        )
      );
    },
    createOpportunity(
      variables: CreateOpportunityMutationVariables
    ): Promise<{
      data?: CreateOpportunityMutation | undefined;
      extensions?: any;
      headers: Headers;
      status: number;
      errors?: GraphQLError[] | undefined;
    }> {
      return withWrapper(() =>
        client.rawRequest<CreateOpportunityMutation>(
          print(CreateOpportunityDocument),
          variables
        )
      );
    },
    createOrganisation(
      variables: CreateOrganisationMutationVariables
    ): Promise<{
      data?: CreateOrganisationMutation | undefined;
      extensions?: any;
      headers: Headers;
      status: number;
      errors?: GraphQLError[] | undefined;
    }> {
      return withWrapper(() =>
        client.rawRequest<CreateOrganisationMutation>(
          print(CreateOrganisationDocument),
          variables
        )
      );
    },
    createReferenceOnContext(
      variables: CreateReferenceOnContextMutationVariables
    ): Promise<{
      data?: CreateReferenceOnContextMutation | undefined;
      extensions?: any;
      headers: Headers;
      status: number;
      errors?: GraphQLError[] | undefined;
    }> {
      return withWrapper(() =>
        client.rawRequest<CreateReferenceOnContextMutation>(
          print(CreateReferenceOnContextDocument),
          variables
        )
      );
    },
    createReferenceOnProfile(
      variables: CreateReferenceOnProfileMutationVariables
    ): Promise<{
      data?: CreateReferenceOnProfileMutation | undefined;
      extensions?: any;
      headers: Headers;
      status: number;
      errors?: GraphQLError[] | undefined;
    }> {
      return withWrapper(() =>
        client.rawRequest<CreateReferenceOnProfileMutation>(
          print(CreateReferenceOnProfileDocument),
          variables
        )
      );
    },
    createRelation(
      variables: CreateRelationMutationVariables
    ): Promise<{
      data?: CreateRelationMutation | undefined;
      extensions?: any;
      headers: Headers;
      status: number;
      errors?: GraphQLError[] | undefined;
    }> {
      return withWrapper(() =>
        client.rawRequest<CreateRelationMutation>(
          print(CreateRelationDocument),
          variables
        )
      );
    },
    createTagsetOnProfile(
      variables: CreateTagsetOnProfileMutationVariables
    ): Promise<{
      data?: CreateTagsetOnProfileMutation | undefined;
      extensions?: any;
      headers: Headers;
      status: number;
      errors?: GraphQLError[] | undefined;
    }> {
      return withWrapper(() =>
        client.rawRequest<CreateTagsetOnProfileMutation>(
          print(CreateTagsetOnProfileDocument),
          variables
        )
      );
    },
    createUser(
      variables: CreateUserMutationVariables
    ): Promise<{
      data?: CreateUserMutation | undefined;
      extensions?: any;
      headers: Headers;
      status: number;
      errors?: GraphQLError[] | undefined;
    }> {
      return withWrapper(() =>
        client.rawRequest<CreateUserMutation>(
          print(CreateUserDocument),
          variables
        )
      );
    },
    deleteReference(
      variables: DeleteReferenceMutationVariables
    ): Promise<{
      data?: DeleteReferenceMutation | undefined;
      extensions?: any;
      headers: Headers;
      status: number;
      errors?: GraphQLError[] | undefined;
    }> {
      return withWrapper(() =>
        client.rawRequest<DeleteReferenceMutation>(
          print(DeleteReferenceDocument),
          variables
        )
      );
    },
    updateActor(
      variables: UpdateActorMutationVariables
    ): Promise<{
      data?: UpdateActorMutation | undefined;
      extensions?: any;
      headers: Headers;
      status: number;
      errors?: GraphQLError[] | undefined;
    }> {
      return withWrapper(() =>
        client.rawRequest<UpdateActorMutation>(
          print(UpdateActorDocument),
          variables
        )
      );
    },
    updateChallenge(
      variables: UpdateChallengeMutationVariables
    ): Promise<{
      data?: UpdateChallengeMutation | undefined;
      extensions?: any;
      headers: Headers;
      status: number;
      errors?: GraphQLError[] | undefined;
    }> {
      return withWrapper(() =>
        client.rawRequest<UpdateChallengeMutation>(
          print(UpdateChallengeDocument),
          variables
        )
      );
    },
    updateEcoverse(
      variables: UpdateEcoverseMutationVariables
    ): Promise<{
      data?: UpdateEcoverseMutation | undefined;
      extensions?: any;
      headers: Headers;
      status: number;
      errors?: GraphQLError[] | undefined;
    }> {
      return withWrapper(() =>
        client.rawRequest<UpdateEcoverseMutation>(
          print(UpdateEcoverseDocument),
          variables
        )
      );
    },
    updateOpportunity(
      variables: UpdateOpportunityMutationVariables
    ): Promise<{
      data?: UpdateOpportunityMutation | undefined;
      extensions?: any;
      headers: Headers;
      status: number;
      errors?: GraphQLError[] | undefined;
    }> {
      return withWrapper(() =>
        client.rawRequest<UpdateOpportunityMutation>(
          print(UpdateOpportunityDocument),
          variables
        )
      );
    },
    updateOrganisation(
      variables: UpdateOrganisationMutationVariables
    ): Promise<{
      data?: UpdateOrganisationMutation | undefined;
      extensions?: any;
      headers: Headers;
      status: number;
      errors?: GraphQLError[] | undefined;
    }> {
      return withWrapper(() =>
        client.rawRequest<UpdateOrganisationMutation>(
          print(UpdateOrganisationDocument),
          variables
        )
      );
    },
    updateProfile(
      variables: UpdateProfileMutationVariables
    ): Promise<{
      data?: UpdateProfileMutation | undefined;
      extensions?: any;
      headers: Headers;
      status: number;
      errors?: GraphQLError[] | undefined;
    }> {
      return withWrapper(() =>
        client.rawRequest<UpdateProfileMutation>(
          print(UpdateProfileDocument),
          variables
        )
      );
    },
    challenge(
      variables: ChallengeQueryVariables
    ): Promise<{
      data?: ChallengeQuery | undefined;
      extensions?: any;
      headers: Headers;
      status: number;
      errors?: GraphQLError[] | undefined;
    }> {
      return withWrapper(() =>
        client.rawRequest<ChallengeQuery>(print(ChallengeDocument), variables)
      );
    },
    challenges(
      variables: ChallengesQueryVariables
    ): Promise<{
      data?: ChallengesQuery | undefined;
      extensions?: any;
      headers: Headers;
      status: number;
      errors?: GraphQLError[] | undefined;
    }> {
      return withWrapper(() =>
        client.rawRequest<ChallengesQuery>(print(ChallengesDocument), variables)
      );
    },
    configuration(
      variables?: ConfigurationQueryVariables
    ): Promise<{
      data?: ConfigurationQuery | undefined;
      extensions?: any;
      headers: Headers;
      status: number;
      errors?: GraphQLError[] | undefined;
    }> {
      return withWrapper(() =>
        client.rawRequest<ConfigurationQuery>(
          print(ConfigurationDocument),
          variables
        )
      );
    },
    ecoverse(
      variables: EcoverseQueryVariables
    ): Promise<{
      data?: EcoverseQuery | undefined;
      extensions?: any;
      headers: Headers;
      status: number;
      errors?: GraphQLError[] | undefined;
    }> {
      return withWrapper(() =>
        client.rawRequest<EcoverseQuery>(print(EcoverseDocument), variables)
      );
    },
    ecoverses(
      variables?: EcoversesQueryVariables
    ): Promise<{
      data?: EcoversesQuery | undefined;
      extensions?: any;
      headers: Headers;
      status: number;
      errors?: GraphQLError[] | undefined;
    }> {
      return withWrapper(() =>
        client.rawRequest<EcoversesQuery>(print(EcoversesDocument), variables)
      );
    },
    groups(
      variables: GroupsQueryVariables
    ): Promise<{
      data?: GroupsQuery | undefined;
      extensions?: any;
      headers: Headers;
      status: number;
      errors?: GraphQLError[] | undefined;
    }> {
      return withWrapper(() =>
        client.rawRequest<GroupsQuery>(print(GroupsDocument), variables)
      );
    },
    hostInfo(
      variables: HostInfoQueryVariables
    ): Promise<{
      data?: HostInfoQuery | undefined;
      extensions?: any;
      headers: Headers;
      status: number;
      errors?: GraphQLError[] | undefined;
    }> {
      return withWrapper(() =>
        client.rawRequest<HostInfoQuery>(print(HostInfoDocument), variables)
      );
    },
    metadata(
      variables?: MetadataQueryVariables
    ): Promise<{
      data?: MetadataQuery | undefined;
      extensions?: any;
      headers: Headers;
      status: number;
      errors?: GraphQLError[] | undefined;
    }> {
      return withWrapper(() =>
        client.rawRequest<MetadataQuery>(print(MetadataDocument), variables)
      );
    },
    opportunities(
      variables: OpportunitiesQueryVariables
    ): Promise<{
      data?: OpportunitiesQuery | undefined;
      extensions?: any;
      headers: Headers;
      status: number;
      errors?: GraphQLError[] | undefined;
    }> {
      return withWrapper(() =>
        client.rawRequest<OpportunitiesQuery>(
          print(OpportunitiesDocument),
          variables
        )
      );
    },
    opportunity(
      variables: OpportunityQueryVariables
    ): Promise<{
      data?: OpportunityQuery | undefined;
      extensions?: any;
      headers: Headers;
      status: number;
      errors?: GraphQLError[] | undefined;
    }> {
      return withWrapper(() =>
        client.rawRequest<OpportunityQuery>(
          print(OpportunityDocument),
          variables
        )
      );
    },
    organisation(
      variables: OrganisationQueryVariables
    ): Promise<{
      data?: OrganisationQuery | undefined;
      extensions?: any;
      headers: Headers;
      status: number;
      errors?: GraphQLError[] | undefined;
    }> {
      return withWrapper(() =>
        client.rawRequest<OrganisationQuery>(
          print(OrganisationDocument),
          variables
        )
      );
    },
    organisations(
      variables?: OrganisationsQueryVariables
    ): Promise<{
      data?: OrganisationsQuery | undefined;
      extensions?: any;
      headers: Headers;
      status: number;
      errors?: GraphQLError[] | undefined;
    }> {
      return withWrapper(() =>
        client.rawRequest<OrganisationsQuery>(
          print(OrganisationsDocument),
          variables
        )
      );
    },
    user(
      variables: UserQueryVariables
    ): Promise<{
      data?: UserQuery | undefined;
      extensions?: any;
      headers: Headers;
      status: number;
      errors?: GraphQLError[] | undefined;
    }> {
      return withWrapper(() =>
        client.rawRequest<UserQuery>(print(UserDocument), variables)
      );
    },
    users(
      variables?: UsersQueryVariables
    ): Promise<{
      data?: UsersQuery | undefined;
      extensions?: any;
      headers: Headers;
      status: number;
      errors?: GraphQLError[] | undefined;
    }> {
      return withWrapper(() =>
        client.rawRequest<UsersQuery>(print(UsersDocument), variables)
      );
    },
  };
}
export type Sdk = ReturnType<typeof getSdk>;<|MERGE_RESOLUTION|>--- conflicted
+++ resolved
@@ -30,20 +30,6 @@
   }>;
 };
 
-<<<<<<< HEAD
-export type AddChallengeLeadMutationVariables = SchemaTypes.Exact<{
-  input: SchemaTypes.AssignChallengeLeadInput;
-}>;
-
-export type AddChallengeLeadMutation = {
-  assignChallengeLead: {
-    id: string;
-    leadOrganisations: Array<{ id: string; nameID: string }>;
-  };
-};
-
-=======
->>>>>>> 5c3d8012
 export type AddUserToCommunityMutationVariables = SchemaTypes.Exact<{
   input: SchemaTypes.AssignCommunityMemberInput;
 }>;
