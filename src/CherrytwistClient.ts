import { GraphQLClient } from 'graphql-request';
import { ClientConfig } from './config/ClientConfig';
import { getSdk, Sdk } from './graphql';
import {
  CreateChallengeInput,
  UpdateEcoverseInput,
  UpdateChallengeInput,
  UpdateOrganisationInput,
  CreateUserInput,
  UpdateContextInput,
  Reference,
  UpdateReferenceInput,
<<<<<<< HEAD
  CreateEcoverseInput,
=======
  CreateOpportunityInput,
>>>>>>> 7f4a613d
} from './types/cherrytwist-schema';
import { ErrorHandler, handleErrors } from './util/handleErrors';
import semver from 'semver';

export class CherrytwistClient {
  public config: ClientConfig;
  private client: Sdk;
  private errorHandler: ErrorHandler;

  constructor(config: ClientConfig) {
    this.config = config;

    const client = new GraphQLClient(this.config.graphqlEndpoint, {
      headers: {
        authorization: `Bearer ${config.accessToken}`,
      },
    });
    this.client = getSdk(client);

    this.errorHandler = handleErrors();
  }

  public async validateConnection() {
    const serverVersion = await this.serverVersion();

    this.validateServerVersion(serverVersion);
    return serverVersion;
  }

<<<<<<< HEAD
  public validateServerVersion(serverVersion: string): boolean {
    const MIN_SERVER_VERSION = '0.11.0';
=======
  public async validateServerVersion(): Promise<boolean> {
    const serverVersion = await this.serverVersion();
    const MIN_SERVER_VERSION = '0.11.1';
>>>>>>> 7f4a613d
    const validVersion = semver.gte(serverVersion, MIN_SERVER_VERSION);
    if (!validVersion)
      throw new Error(
        `Detected server version (${serverVersion} not compatible with required server version: ${MIN_SERVER_VERSION})`
      );
    return true;
  }

  public async serverVersion(): Promise<string> {
    const { data, errors } = await this.client.metadata();
    if (errors) {
      throw new Error(
        `Unable to query meta data from: ${this.config.graphqlEndpoint}`
      );
    }
    const serverMetaData = data?.metadata.services.find(
      service => service.name === 'ct-server'
    );
    if (!serverMetaData) throw new Error('Unable to locate server meta data');
    const serverVersion = serverMetaData.version;
    if (!serverVersion)
      throw new Error(`Unable to retrive CT server version: ${serverVersion}`);
    return serverVersion;
  }

<<<<<<< HEAD
  public async ecoverseExists(): Promise<boolean> {
    try {
      const result = await this.client.ecoverse({
        id: this.config.ecoverseID,
      });
      if (!result.errors) return true;
    } catch (error) {
      return false;
    }
    return true;
  }

  public async createEcoverse(ecoverseData: CreateEcoverseInput) {
    const result = await this.client.createEcoverse({
      ecoverseData: ecoverseData,
=======
  public async createChildChallenge(challengeData: CreateChallengeInput) {
    const result = await this.client.createChildChallenge({
      childChallengeData: challengeData,
>>>>>>> 7f4a613d
    });

    this.errorHandler(result.errors);

<<<<<<< HEAD
    return result.data?.createEcoverse;
  }

  public async createOpportunity(opportunity: CreateOpportunityInput) {
=======
    return result.data?.createChildChallenge;
  }

  public async createOpportunity(opportunityData: CreateOpportunityInput) {
>>>>>>> 7f4a613d
    const result = await this.client.createOpportunity({
      opportunityData: opportunityData,
    });

    this.errorHandler(result.errors);

    return result.data?.createOpportunity;
  }

  public async addReference(
    profileID: string,
    referenceName: string,
    referenceURI: string,
    referenceDesc: string
  ) {
    const { data, errors } = await this.client.createReferenceOnProfile({
      referenceInput: {
        parentID: profileID,
        uri: referenceURI,
        name: referenceName,
        description: referenceDesc,
      },
    });

    this.errorHandler(errors);

    return data?.createReferenceOnProfile;
  }

  public async updateUserProfile(
    userEmail: string,
    description?: string,
    avatarURI?: string
  ): Promise<boolean> {
    const { data, errors } = await this.client.user({
      email: userEmail,
    });

    const profileID = data?.user.profile?.id;

    this.errorHandler(errors);

    if (profileID) {
      return !!(await this.updateProfile(profileID, avatarURI, description));
    }

    return false;
  }

  async updateProfile(
    profileID: string,
    avatarURI?: string,
    description?: string
  ) {
    const { data, errors } = await this.client.updateProfile({
      profileData: {
        ID: profileID,
        avatar: avatarURI,
        description: description,
      },
    });
    this.errorHandler(errors);
    return data?.updateProfile;
  }

  async createTagsetOnProfile(
    profileID: string,
    tagsetName: string,
    tags: string[]
  ): Promise<boolean> {
    if (tags) {
      const { errors } = await this.client.createTagsetOnProfile({
        tagsetData: {
          parentID: profileID,
          name: tagsetName,
        },
      });

      this.errorHandler(errors);
    }
    return true;
  }

  async addUserToGroup(userID: string, groupID: string): Promise<boolean> {
    const uID = userID;
    const gID = groupID;

    const { data, errors } = await this.client.addUserToGroup({
      input: {
        userID: uID,
        groupID: gID,
      },
    });

    this.errorHandler(errors);

    return !!data?.assignUserToGroup;
  }

  async addUserToChallenge(
    ecoverseID: string,
    challengeName: string,
    userID: string
  ) {
    const response = await this.client.challenge({
      ecoverseID: ecoverseID,
      challengeID: challengeName,
    });
    const communityID = response.data?.ecoverse.challenge?.community?.id;

    if (!response) return;

    return await this.client.addUserToCommunity({
      input: {
        userID: userID,
        communityID,
      },
    });
  }

  async addUserToOpportunity(opportunityName: string, userID: string) {
    const response = await this.client.opportunity({ id: opportunityName });
    const communityID = Number(
      response.data?.ecoverse.opportunity?.community?.id
    );

    if (!response) return;

    return await this.client.addUserToCommunity({
      input: {
        userID: Number(userID),
        communityID,
      },
    });
  }

  async addUserToEcoverse(userID: string) {
    const response = await this.ecoverseInfo();
    const communityID = response.data?.ecoverse?.community?.id;

    if (!response) return;

    return await this.client.addUserToCommunity({
      input: {
        userID: userID,
        communityID,
      },
    });
  }

  async addChallengeLead(challengeName: string, organisationID: string) {
    const { data, errors } = await this.client.addChallengeLead({
      input: {
        challengeID: challengeName,
        organisationID: organisationID,
      },
    });

    this.errorHandler(errors);

    return !!data?.assignChallengeLead;
  }

  async updateEcoverseContext(context: UpdateContextInput) {
    const { data, errors } = await this.client.updateEcoverse({
      ecoverseData: {
        ID: '1',
        nameID: 'test',
        context: context,
      },
    });

    this.errorHandler(errors);

    return data?.updateEcoverse;
  }

  async updateEcoverse(ecoverse: UpdateEcoverseInput) {
    const { data, errors } = await this.client.updateEcoverse({
      ecoverseData: ecoverse,
    });

    this.errorHandler(errors);

    return data?.updateEcoverse;
  }

  async createRelation(
    opportunityID: string,
    type: string,
    description: string,
    actorName: string,
    actorRole: string,
    actorType: string
  ) {
    const { data, errors } = await this.client.createRelation({
      relationData: {
        parentID: opportunityID,
        type,
        description,
        actorName,
        actorType,
        actorRole,
      },
    });

    this.errorHandler(errors);

    return data?.createRelation;
  }

  async createActorGroup(
    ecosystemModelID: string,
    actorGroupName: string,
    description: string
  ) {
    const { data, errors } = await this.client.createActorGroup({
      actorGroupData: {
<<<<<<< HEAD
        ecosystemModelID: opportunityID,
=======
        parentID: Number(ecosystemModelID),
>>>>>>> 7f4a613d
        name: actorGroupName,
        description,
      },
    });

    this.errorHandler(errors);

    return data?.createActorGroup;
  }

  async createActor(
    actorGroupID: string,
    actorName: string,
    value?: string,
    impact?: string,
    description = ''
  ) {
    const { data, errors } = await this.client.createActor({
      actorData: {
        actorGroupID: actorGroupID,
        name: actorName,
        value,
        impact,
        description,
      },
    });

    this.errorHandler(errors);

    return data?.createActor;
  }

  async updateActor(
    actorID: string,
    actorName: string,
    value: string,
    impact = '',
    description = ''
  ) {
    const { data, errors } = await this.client.updateActor({
      actorData: {
        ID: actorID,
        name: actorName,
        value,
        impact,
        description,
      },
    });

    this.errorHandler(errors);

    return data?.updateActor;
  }

  // Create a aspect for the given context
  async createAspect(
    contextID: string,
    title: string,
    framing: string,
    explanation: string
  ) {
    const { data, errors } = await this.client.createAspect({
      aspectData: {
<<<<<<< HEAD
        parentID: opportunityID,
=======
        parentID: Number(contextID),
>>>>>>> 7f4a613d
        title,
        framing,
        explanation,
      },
    });

    this.errorHandler(errors);

    return data?.createAspect;
  }

  // Create a gouup at the ecoverse level with the given name
<<<<<<< HEAD
  async createEcoverseGroup(groupName: string) {
    const ecoverseInfo = await this.ecoverseInfo();
=======
  async createEcoverseGroup(groupName: string, groupDesc: string) {
    const ecoverseInfo = await this.client.ecoverseInfo();
>>>>>>> 7f4a613d

    const communityID = ecoverseInfo.data?.ecoverse.community?.id;
    const { data, errors } = await this.client.createGroupOnCommunity({
      groupData: {
        name: groupName,
        parentID: communityID,
        profileData: {
          description: groupDesc,
        },
      },
    });

    this.errorHandler(errors);

    return data?.createGroupOnCommunity;
  }

  public async createOrganisation(displayName: string, nameID: string) {
    const { data, errors } = await this.client.createOrganisation({
      organisationData: {
        nameID: nameID,
        displayName: displayName,
      },
    });

    this.errorHandler(errors);

    return data?.createOrganisation;
  }

  public async organisations() {
    const { data, errors } = await this.client.organisations();

    this.errorHandler(errors);

    return data?.organisations;
  }

  public async organisation(orgID: string) {
    const { data, errors } = await this.client.organisation({
      id: orgID,
    });

    this.errorHandler(errors);

    return data?.organisation;
  }

  public async createChallenge(challenge: CreateChallengeInput) {
    const { data, errors } = await this.client.createChallenge({
      challengeData: challenge,
    });

    this.errorHandler(errors);

    return data?.createChallenge;
  }

  public async challenges() {
    const { data, errors } = await this.client.challenges({
      ecoverseID: this.config.ecoverseID,
    });

    this.errorHandler(errors);

    return data?.ecoverse.challenges;
  }

  public async updateChallenge(challenge: UpdateChallengeInput) {
    const { data, errors } = await this.client.updateChallenge({
      challengeData: challenge,
    });

    this.errorHandler(errors);

    return data?.updateChallenge;
  }

  public async updateOrganisation(organisation: UpdateOrganisationInput) {
    const { data, errors } = await this.client.updateOrganisation({
      organisationData: organisation,
    });

    this.errorHandler(errors);

    return data?.updateOrganisation;
  }

  public async createUser(user: CreateUserInput) {
    const { data, errors } = await this.client.createUser({
      userData: user,
    });

    this.errorHandler(errors);

    return data?.createUser;
  }

  public async groups() {
    const { data, errors } = await this.client.groups({
      ecoverseID: this.config.ecoverseID,
    });

    this.errorHandler(errors);

    return data?.ecoverse.community?.groups;
  }

  public async groupByName(name: string) {
    const groups = await this.groups();
    return groups?.find(x => x.name === name);
  }

  public async user(email: string) {
    const { data, errors } = await this.client.user({
      email,
    });

    this.errorHandler(errors);

    return data?.user;
  }

  public async users() {
    const { data, errors } = await this.client.users();

    this.errorHandler(errors);

    return data?.users;
  }

  public async opportunities() {
    const { data, errors } = await this.client.opportunities({
      ecoverseID: this.config.ecoverseID,
    });

    this.errorHandler(errors);

    return data?.ecoverse.opportunities;
  }

<<<<<<< HEAD
  async addUserToOpportunity(userID: string, opportunityID: string) {
    const opportunity = await this.client.opportunity({
      ecoverseID: this.config.ecoverseID,
      opportunityID: opportunityID,
    });
    const communityID = opportunity.data?.ecoverse.opportunity?.community?.id;
    return await this.addUserToCommunity(userID, communityID);
  }

=======
>>>>>>> 7f4a613d
  async addUserToCommunity(userID: string, communityID?: string) {
    const uID = userID;
    if (!communityID)
      throw new Error(`Unable to locate community: ${communityID}`);
    const cID = communityID;

    const { data, errors } = await this.client.addUserToCommunity({
      input: {
        userID: uID,
        communityID: cID,
      },
    });

    this.errorHandler(errors);

    return data?.assignUserToCommunity;
  }

  async ecoverseInfo() {
    return await this.client.ecoverse({
      id: this.config.ecoverseID,
    });
  }

  async updateReferencesOnEcoverse(references: Omit<Reference, 'id'>[]) {
    const ecoverseInfo = await this.ecoverseInfo();
    const contextId = ecoverseInfo.data?.ecoverse.context?.id;
    if (!contextId) {
      throw new Error('Ecoverse context id does not exist.');
    }
    const existingReferences =
      ecoverseInfo.data?.ecoverse.context?.references || [];
    const newReferences = references.filter(r =>
      existingReferences.every(x => x.name !== r.name)
    );
    const oldReferences = existingReferences.filter(r =>
      references.some(x => x.name === r.name)
    );

    const updateRefsInput: UpdateReferenceInput[] = [];
    for (const oldRef of oldReferences) {
      const newRefInput: UpdateReferenceInput = {
        ID: oldRef.id,
        name: oldRef.name,
        description: oldRef.description,
        uri: oldRef.uri,
      };
      updateRefsInput.push(newRefInput);
    }
    if (updateRefsInput.length > 0) {
      let ecoverseID = ecoverseInfo.data?.ecoverse.id;
      if (!ecoverseID) ecoverseID = '';
      await this.updateEcoverse({
        ID: ecoverseID,
        context: {
          references: updateRefsInput,
        },
      });
    }

    for (const newRef of newReferences) {
      this.client.createReferenceOnContext({
        input: {
          parentID: contextId,
          name: newRef.name,
          description: newRef.description,
          uri: newRef.uri,
        },
      });
    }
  }
}<|MERGE_RESOLUTION|>--- conflicted
+++ resolved
@@ -10,11 +10,8 @@
   UpdateContextInput,
   Reference,
   UpdateReferenceInput,
-<<<<<<< HEAD
   CreateEcoverseInput,
-=======
   CreateOpportunityInput,
->>>>>>> 7f4a613d
 } from './types/cherrytwist-schema';
 import { ErrorHandler, handleErrors } from './util/handleErrors';
 import semver from 'semver';
@@ -44,14 +41,8 @@
     return serverVersion;
   }
 
-<<<<<<< HEAD
   public validateServerVersion(serverVersion: string): boolean {
-    const MIN_SERVER_VERSION = '0.11.0';
-=======
-  public async validateServerVersion(): Promise<boolean> {
-    const serverVersion = await this.serverVersion();
     const MIN_SERVER_VERSION = '0.11.1';
->>>>>>> 7f4a613d
     const validVersion = semver.gte(serverVersion, MIN_SERVER_VERSION);
     if (!validVersion)
       throw new Error(
@@ -77,7 +68,6 @@
     return serverVersion;
   }
 
-<<<<<<< HEAD
   public async ecoverseExists(): Promise<boolean> {
     try {
       const result = await this.client.ecoverse({
@@ -93,26 +83,21 @@
   public async createEcoverse(ecoverseData: CreateEcoverseInput) {
     const result = await this.client.createEcoverse({
       ecoverseData: ecoverseData,
-=======
+    });
+    return result.data?.createEcoverse;
+  }
+
   public async createChildChallenge(challengeData: CreateChallengeInput) {
     const result = await this.client.createChildChallenge({
       childChallengeData: challengeData,
->>>>>>> 7f4a613d
     });
 
     this.errorHandler(result.errors);
 
-<<<<<<< HEAD
-    return result.data?.createEcoverse;
-  }
-
-  public async createOpportunity(opportunity: CreateOpportunityInput) {
-=======
     return result.data?.createChildChallenge;
   }
 
   public async createOpportunity(opportunityData: CreateOpportunityInput) {
->>>>>>> 7f4a613d
     const result = await this.client.createOpportunity({
       opportunityData: opportunityData,
     });
@@ -234,7 +219,10 @@
   }
 
   async addUserToOpportunity(opportunityName: string, userID: string) {
-    const response = await this.client.opportunity({ id: opportunityName });
+    const response = await this.client.opportunity({
+      ecoverseID: this.config.ecoverseID,
+      opportunityID: opportunityName,
+    });
     const communityID = Number(
       response.data?.ecoverse.opportunity?.community?.id
     );
@@ -279,8 +267,8 @@
   async updateEcoverseContext(context: UpdateContextInput) {
     const { data, errors } = await this.client.updateEcoverse({
       ecoverseData: {
-        ID: '1',
-        nameID: 'test',
+        ID: this.config.ecoverseID,
+        nameID: this.config.ecoverseID,
         context: context,
       },
     });
@@ -331,11 +319,7 @@
   ) {
     const { data, errors } = await this.client.createActorGroup({
       actorGroupData: {
-<<<<<<< HEAD
-        ecosystemModelID: opportunityID,
-=======
-        parentID: Number(ecosystemModelID),
->>>>>>> 7f4a613d
+        ecosystemModelID: ecosystemModelID,
         name: actorGroupName,
         description,
       },
@@ -399,11 +383,7 @@
   ) {
     const { data, errors } = await this.client.createAspect({
       aspectData: {
-<<<<<<< HEAD
-        parentID: opportunityID,
-=======
-        parentID: Number(contextID),
->>>>>>> 7f4a613d
+        parentID: contextID,
         title,
         framing,
         explanation,
@@ -416,14 +396,8 @@
   }
 
   // Create a gouup at the ecoverse level with the given name
-<<<<<<< HEAD
-  async createEcoverseGroup(groupName: string) {
+  async createEcoverseGroup(groupName: string, groupDesc: string) {
     const ecoverseInfo = await this.ecoverseInfo();
-=======
-  async createEcoverseGroup(groupName: string, groupDesc: string) {
-    const ecoverseInfo = await this.client.ecoverseInfo();
->>>>>>> 7f4a613d
-
     const communityID = ecoverseInfo.data?.ecoverse.community?.id;
     const { data, errors } = await this.client.createGroupOnCommunity({
       groupData: {
@@ -564,18 +538,6 @@
     return data?.ecoverse.opportunities;
   }
 
-<<<<<<< HEAD
-  async addUserToOpportunity(userID: string, opportunityID: string) {
-    const opportunity = await this.client.opportunity({
-      ecoverseID: this.config.ecoverseID,
-      opportunityID: opportunityID,
-    });
-    const communityID = opportunity.data?.ecoverse.opportunity?.community?.id;
-    return await this.addUserToCommunity(userID, communityID);
-  }
-
-=======
->>>>>>> 7f4a613d
   async addUserToCommunity(userID: string, communityID?: string) {
     const uID = userID;
     if (!communityID)
