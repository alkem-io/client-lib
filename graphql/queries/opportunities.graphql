query opportunities($ecoverseID: UUID_NAMEID!) {
  ecoverse(ID: $ecoverseID) {
    opportunities {
      id
<<<<<<< HEAD
      ...OpportunityProfile
      context {
        ecosystemModel {
=======
      textID
      name
      lifecycle {
        state
      }
      context {
        id
        tagline
        background
        vision
        impact
        who
        references {
          name
          uri
          description
        }
        ecosystemModel {
          id
>>>>>>> 7f4a613d
          actorGroups {
            id
            name
          }
        }
<<<<<<< HEAD
=======
        aspects {
          title
          explanation
          framing
        }
>>>>>>> 7f4a613d
      }
      relations {
          actorName
        }
    }
  }
}
<<<<<<< HEAD

fragment OpportunityProfile on Opportunity {
  nameID
  displayName
  lifecycle {
    state
  }
  context {
    tagline
    background
    vision
    impact
    who
    references {
      name
      uri
      description
    }
  }
}
=======
>>>>>>> 7f4a613d
<|MERGE_RESOLUTION|>--- conflicted
+++ resolved
@@ -2,44 +2,14 @@
   ecoverse(ID: $ecoverseID) {
     opportunities {
       id
-<<<<<<< HEAD
       ...OpportunityProfile
       context {
         ecosystemModel {
-=======
-      textID
-      name
-      lifecycle {
-        state
-      }
-      context {
-        id
-        tagline
-        background
-        vision
-        impact
-        who
-        references {
-          name
-          uri
-          description
-        }
-        ecosystemModel {
-          id
->>>>>>> 7f4a613d
           actorGroups {
             id
             name
           }
         }
-<<<<<<< HEAD
-=======
-        aspects {
-          title
-          explanation
-          framing
-        }
->>>>>>> 7f4a613d
       }
       relations {
           actorName
@@ -47,7 +17,6 @@
     }
   }
 }
-<<<<<<< HEAD
 
 fragment OpportunityProfile on Opportunity {
   nameID
@@ -67,6 +36,4 @@
       description
     }
   }
-}
-=======
->>>>>>> 7f4a613d
+}