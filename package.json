--- conflicted
+++ resolved
@@ -1,10 +1,6 @@
 {
   "name": "@alkemio/client-lib",
-<<<<<<< HEAD
-  "version": "0.20.2",
-=======
-  "version": "0.19.4",
->>>>>>> 23ab77ae
+  "version": "0.20.3",
   "description": "Library for interacting with a Alkemio server instance",
   "author": "Alkemio Foundation",
   "private": false,
