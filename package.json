{
  "name": "cherrytwist-lib",
<<<<<<< HEAD
  "version": "0.5.0",
=======
  "version": "0.4.8",
>>>>>>> 2ae5c015
  "description": "Library for interacting with a Cherrytwist server instance",
  "author": "Cherrytwist Foundation",
  "private": false,
  "license": "EUPL-1.2",
  "main": "dist/index.js",
  "types": "dist/index.d.ts",
  "scripts": {
    "build": "tsc --project tsconfig.prod.json",
    "prebuild": "npm run clean",
    "clean": "rimraf ./dist",
    "format": "prettier --write \"src/**/*.ts\" \"graphql/**/*.graphql\"",
    "codegen": "graphql-codegen --config codegen.yml",
    "lint": "tsc --noEmit && eslint src/**/*.ts{,x}",
    "lint:fix": "tsc --noEmit && eslint src/**/*.ts{,x} --fix",
    "populate": "ts-node-dev src/populate.ts",
    "test-connection": "ts-node-dev src/test-connection.ts",
    "postcodegen": "prettier --write src/graphql*.ts src/types/*.ts ",
    "prepublishOnly": "npm run build"
  },
  "repository": {
    "type": "git",
    "url": "git+https://github.com/cherrytwist/Client.Lib.git"
  },
  "bugs": {
    "url": "https://github.com/cherrytwist/Client.Lib/issues"
  },
  "homepage": "https://github.com/cherrytwist/Client.Lib#readme",
  "devDependencies": {
    "@graphql-codegen/add": "^2.0.2",
    "@graphql-codegen/cli": "1.19.3",
    "@graphql-codegen/import-types-preset": "^1.18.1",
    "@graphql-codegen/typed-document-node": "^1.18.1",
    "@graphql-codegen/typescript": "1.18.1",
    "@graphql-codegen/typescript-graphql-request": "^2.0.3",
    "@graphql-codegen/typescript-operations": "1.17.12",
    "@types/node": "^14.14.10",
    "@types/supertest": "^2.0.8",
    "@typescript-eslint/eslint-plugin": "^4.9.0",
    "@typescript-eslint/parser": "^4.9.0",
    "eslint": "^7.14.0",
    "eslint-config-prettier": "^6.15.0",
    "eslint-plugin-prettier": "^3.1.4",
    "prettier": "^2.2.1",
    "rimraf": "^3.0.2",
    "supertest": "^4.0.2",
    "ts-node-dev": "^1.0.0",
    "typescript": "^4.1.2"
  },
  "dependencies": {
    "adal-node": "^0.2.1",
    "dotenv": "^8.2.0",
    "graphql": "^15.4.0",
    "graphql-request": "^3.3.0",
    "graphql-tag": "^2.11.0",
    "jsonpath": "^1.0.2",
    "winston": "^3.3.3"
  },
  "files": [
    "dist/**/*"
  ]
}<|MERGE_RESOLUTION|>--- conflicted
+++ resolved
@@ -1,10 +1,6 @@
 {
   "name": "cherrytwist-lib",
-<<<<<<< HEAD
-  "version": "0.5.0",
-=======
   "version": "0.4.8",
->>>>>>> 2ae5c015
   "description": "Library for interacting with a Cherrytwist server instance",
   "author": "Cherrytwist Foundation",
   "private": false,
